{
  "configVersion": 2,
  "packages": [
    {
      "name": "_fe_analyzer_shared",
      "rootUri": "file:///Users/agrimindsolucoes/.pub-cache/hosted/pub.dev/_fe_analyzer_shared-76.0.0",
      "packageUri": "lib/",
      "languageVersion": "3.3"
    },
    {
      "name": "_flutterfire_internals",
      "rootUri": "file:///Users/agrimindsolucoes/.pub-cache/hosted/pub.dev/_flutterfire_internals-1.3.60",
      "packageUri": "lib/",
      "languageVersion": "3.2"
    },
    {
      "name": "_macros",
      "rootUri": "file:///opt/homebrew/Caskroom/flutter/3.32.5/flutter/bin/cache/dart-sdk/pkg/_macros",
      "packageUri": "lib/",
      "languageVersion": "3.5"
    },
    {
      "name": "analyzer",
      "rootUri": "file:///Users/agrimindsolucoes/.pub-cache/hosted/pub.dev/analyzer-6.11.0",
      "packageUri": "lib/",
      "languageVersion": "3.3"
    },
    {
      "name": "archive",
      "rootUri": "file:///Users/agrimindsolucoes/.pub-cache/hosted/pub.dev/archive-4.0.7",
      "packageUri": "lib/",
      "languageVersion": "3.0"
    },
    {
      "name": "args",
      "rootUri": "file:///Users/agrimindsolucoes/.pub-cache/hosted/pub.dev/args-2.7.0",
      "packageUri": "lib/",
      "languageVersion": "3.3"
    },
    {
      "name": "asn1lib",
      "rootUri": "file:///Users/lucineiloch/.pub-cache/hosted/pub.dev/asn1lib-1.6.5",
      "packageUri": "lib/",
      "languageVersion": "3.0"
    },
    {
      "name": "async",
      "rootUri": "file:///Users/agrimindsolucoes/.pub-cache/hosted/pub.dev/async-2.13.0",
      "packageUri": "lib/",
      "languageVersion": "3.4"
    },
    {
      "name": "bloc",
      "rootUri": "file:///Users/agrimindsolucoes/.pub-cache/hosted/pub.dev/bloc-9.0.0",
      "packageUri": "lib/",
      "languageVersion": "2.14"
    },
    {
      "name": "boolean_selector",
      "rootUri": "file:///Users/agrimindsolucoes/.pub-cache/hosted/pub.dev/boolean_selector-2.1.2",
      "packageUri": "lib/",
      "languageVersion": "3.1"
    },
    {
      "name": "build",
      "rootUri": "file:///Users/agrimindsolucoes/.pub-cache/hosted/pub.dev/build-2.5.4",
      "packageUri": "lib/",
      "languageVersion": "3.7"
    },
    {
      "name": "build_config",
      "rootUri": "file:///Users/agrimindsolucoes/.pub-cache/hosted/pub.dev/build_config-1.1.2",
      "packageUri": "lib/",
      "languageVersion": "3.6"
    },
    {
      "name": "build_daemon",
      "rootUri": "file:///Users/agrimindsolucoes/.pub-cache/hosted/pub.dev/build_daemon-4.0.4",
      "packageUri": "lib/",
      "languageVersion": "3.6"
    },
    {
      "name": "build_resolvers",
      "rootUri": "file:///Users/agrimindsolucoes/.pub-cache/hosted/pub.dev/build_resolvers-2.5.4",
      "packageUri": "lib/",
      "languageVersion": "3.7"
    },
    {
      "name": "build_runner",
      "rootUri": "file:///Users/agrimindsolucoes/.pub-cache/hosted/pub.dev/build_runner-2.5.4",
      "packageUri": "lib/",
      "languageVersion": "3.7"
    },
    {
      "name": "build_runner_core",
      "rootUri": "file:///Users/agrimindsolucoes/.pub-cache/hosted/pub.dev/build_runner_core-9.1.2",
      "packageUri": "lib/",
      "languageVersion": "3.7"
    },
    {
      "name": "built_collection",
      "rootUri": "file:///Users/agrimindsolucoes/.pub-cache/hosted/pub.dev/built_collection-5.1.1",
      "packageUri": "lib/",
      "languageVersion": "2.12"
    },
    {
      "name": "built_value",
      "rootUri": "file:///Users/agrimindsolucoes/.pub-cache/hosted/pub.dev/built_value-8.11.1",
      "packageUri": "lib/",
      "languageVersion": "3.0"
    },
    {
      "name": "cached_network_image",
      "rootUri": "file:///Users/agrimindsolucoes/.pub-cache/hosted/pub.dev/cached_network_image-3.4.1",
      "packageUri": "lib/",
      "languageVersion": "3.0"
    },
    {
      "name": "cached_network_image_platform_interface",
      "rootUri": "file:///Users/agrimindsolucoes/.pub-cache/hosted/pub.dev/cached_network_image_platform_interface-4.1.1",
      "packageUri": "lib/",
      "languageVersion": "3.0"
    },
    {
      "name": "cached_network_image_web",
      "rootUri": "file:///Users/agrimindsolucoes/.pub-cache/hosted/pub.dev/cached_network_image_web-1.3.1",
      "packageUri": "lib/",
      "languageVersion": "3.0"
    },
    {
      "name": "characters",
      "rootUri": "file:///Users/agrimindsolucoes/.pub-cache/hosted/pub.dev/characters-1.4.0",
      "packageUri": "lib/",
      "languageVersion": "3.4"
    },
    {
      "name": "checked_yaml",
      "rootUri": "file:///Users/agrimindsolucoes/.pub-cache/hosted/pub.dev/checked_yaml-2.0.3",
      "packageUri": "lib/",
      "languageVersion": "2.19"
    },
    {
      "name": "clock",
      "rootUri": "file:///Users/agrimindsolucoes/.pub-cache/hosted/pub.dev/clock-1.1.2",
      "packageUri": "lib/",
      "languageVersion": "3.4"
    },
    {
      "name": "cloud_firestore",
      "rootUri": "file:///Users/agrimindsolucoes/.pub-cache/hosted/pub.dev/cloud_firestore-6.0.0",
      "packageUri": "lib/",
      "languageVersion": "3.2"
    },
    {
      "name": "cloud_firestore_platform_interface",
      "rootUri": "file:///Users/agrimindsolucoes/.pub-cache/hosted/pub.dev/cloud_firestore_platform_interface-7.0.0",
      "packageUri": "lib/",
      "languageVersion": "3.2"
    },
    {
      "name": "cloud_firestore_web",
      "rootUri": "file:///Users/agrimindsolucoes/.pub-cache/hosted/pub.dev/cloud_firestore_web-5.0.0",
      "packageUri": "lib/",
      "languageVersion": "3.4"
    },
    {
      "name": "cloud_functions",
      "rootUri": "file:///Users/agrimindsolucoes/.pub-cache/hosted/pub.dev/cloud_functions-6.0.0",
      "packageUri": "lib/",
      "languageVersion": "3.2"
    },
    {
      "name": "cloud_functions_platform_interface",
      "rootUri": "file:///Users/agrimindsolucoes/.pub-cache/hosted/pub.dev/cloud_functions_platform_interface-5.8.3",
      "packageUri": "lib/",
      "languageVersion": "3.2"
    },
    {
      "name": "cloud_functions_web",
      "rootUri": "file:///Users/agrimindsolucoes/.pub-cache/hosted/pub.dev/cloud_functions_web-5.0.0",
      "packageUri": "lib/",
      "languageVersion": "3.4"
    },
    {
      "name": "code_builder",
      "rootUri": "file:///Users/agrimindsolucoes/.pub-cache/hosted/pub.dev/code_builder-4.10.1",
      "packageUri": "lib/",
      "languageVersion": "3.5"
    },
    {
      "name": "collection",
      "rootUri": "file:///Users/agrimindsolucoes/.pub-cache/hosted/pub.dev/collection-1.19.1",
      "packageUri": "lib/",
      "languageVersion": "3.4"
    },
    {
      "name": "connectivity_plus",
      "rootUri": "file:///Users/agrimindsolucoes/.pub-cache/hosted/pub.dev/connectivity_plus-6.1.5",
      "packageUri": "lib/",
      "languageVersion": "3.2"
    },
    {
      "name": "connectivity_plus_platform_interface",
      "rootUri": "file:///Users/agrimindsolucoes/.pub-cache/hosted/pub.dev/connectivity_plus_platform_interface-2.0.1",
      "packageUri": "lib/",
      "languageVersion": "2.18"
    },
    {
      "name": "convert",
      "rootUri": "file:///Users/agrimindsolucoes/.pub-cache/hosted/pub.dev/convert-3.1.2",
      "packageUri": "lib/",
      "languageVersion": "3.4"
    },
    {
      "name": "core",
      "rootUri": "../../../packages/core",
      "packageUri": "lib/",
      "languageVersion": "3.7"
    },
    {
      "name": "cross_file",
      "rootUri": "file:///Users/agrimindsolucoes/.pub-cache/hosted/pub.dev/cross_file-0.3.4+2",
      "packageUri": "lib/",
      "languageVersion": "3.3"
    },
    {
      "name": "crypto",
      "rootUri": "file:///Users/agrimindsolucoes/.pub-cache/hosted/pub.dev/crypto-3.0.6",
      "packageUri": "lib/",
      "languageVersion": "3.4"
    },
    {
      "name": "cupertino_icons",
      "rootUri": "file:///Users/agrimindsolucoes/.pub-cache/hosted/pub.dev/cupertino_icons-1.0.8",
      "packageUri": "lib/",
      "languageVersion": "3.1"
    },
    {
      "name": "dart_style",
      "rootUri": "file:///Users/agrimindsolucoes/.pub-cache/hosted/pub.dev/dart_style-2.3.8",
      "packageUri": "lib/",
      "languageVersion": "3.0"
    },
    {
      "name": "dartz",
      "rootUri": "file:///Users/agrimindsolucoes/.pub-cache/hosted/pub.dev/dartz-0.10.1",
      "packageUri": "lib/",
      "languageVersion": "2.12"
    },
    {
      "name": "dbus",
      "rootUri": "file:///Users/agrimindsolucoes/.pub-cache/hosted/pub.dev/dbus-0.7.11",
      "packageUri": "lib/",
      "languageVersion": "2.17"
    },
    {
      "name": "device_info_plus",
      "rootUri": "file:///Users/agrimindsolucoes/.pub-cache/hosted/pub.dev/device_info_plus-11.5.0",
      "packageUri": "lib/",
      "languageVersion": "3.7"
    },
    {
      "name": "device_info_plus_platform_interface",
      "rootUri": "file:///Users/agrimindsolucoes/.pub-cache/hosted/pub.dev/device_info_plus_platform_interface-7.0.3",
      "packageUri": "lib/",
      "languageVersion": "3.7"
    },
    {
      "name": "dio",
      "rootUri": "file:///Users/agrimindsolucoes/.pub-cache/hosted/pub.dev/dio-5.9.0",
      "packageUri": "lib/",
      "languageVersion": "2.18"
    },
    {
      "name": "dio_web_adapter",
      "rootUri": "file:///Users/agrimindsolucoes/.pub-cache/hosted/pub.dev/dio_web_adapter-2.1.1",
      "packageUri": "lib/",
      "languageVersion": "3.3"
    },
    {
      "name": "encrypt",
      "rootUri": "file:///Users/lucineiloch/.pub-cache/hosted/pub.dev/encrypt-5.0.3",
      "packageUri": "lib/",
      "languageVersion": "2.18"
    },
    {
      "name": "equatable",
      "rootUri": "file:///Users/agrimindsolucoes/.pub-cache/hosted/pub.dev/equatable-2.0.7",
      "packageUri": "lib/",
      "languageVersion": "2.12"
    },
    {
      "name": "fake_async",
      "rootUri": "file:///Users/agrimindsolucoes/.pub-cache/hosted/pub.dev/fake_async-1.3.3",
      "packageUri": "lib/",
      "languageVersion": "3.3"
    },
    {
      "name": "ffi",
      "rootUri": "file:///Users/agrimindsolucoes/.pub-cache/hosted/pub.dev/ffi-2.1.4",
      "packageUri": "lib/",
      "languageVersion": "3.7"
    },
    {
      "name": "file",
      "rootUri": "file:///Users/agrimindsolucoes/.pub-cache/hosted/pub.dev/file-7.0.1",
      "packageUri": "lib/",
      "languageVersion": "3.0"
    },
    {
      "name": "file_selector_linux",
      "rootUri": "file:///Users/agrimindsolucoes/.pub-cache/hosted/pub.dev/file_selector_linux-0.9.3+2",
      "packageUri": "lib/",
      "languageVersion": "3.3"
    },
    {
      "name": "file_selector_macos",
      "rootUri": "file:///Users/agrimindsolucoes/.pub-cache/hosted/pub.dev/file_selector_macos-0.9.4+3",
      "packageUri": "lib/",
      "languageVersion": "3.6"
    },
    {
      "name": "file_selector_platform_interface",
      "rootUri": "file:///Users/agrimindsolucoes/.pub-cache/hosted/pub.dev/file_selector_platform_interface-2.6.2",
      "packageUri": "lib/",
      "languageVersion": "3.0"
    },
    {
      "name": "file_selector_windows",
      "rootUri": "file:///Users/agrimindsolucoes/.pub-cache/hosted/pub.dev/file_selector_windows-0.9.3+4",
      "packageUri": "lib/",
      "languageVersion": "3.4"
    },
    {
      "name": "firebase_analytics",
      "rootUri": "file:///Users/agrimindsolucoes/.pub-cache/hosted/pub.dev/firebase_analytics-12.0.0",
      "packageUri": "lib/",
      "languageVersion": "3.2"
    },
    {
      "name": "firebase_analytics_platform_interface",
      "rootUri": "file:///Users/agrimindsolucoes/.pub-cache/hosted/pub.dev/firebase_analytics_platform_interface-5.0.0",
      "packageUri": "lib/",
      "languageVersion": "3.2"
    },
    {
      "name": "firebase_analytics_web",
      "rootUri": "file:///Users/agrimindsolucoes/.pub-cache/hosted/pub.dev/firebase_analytics_web-0.6.0",
      "packageUri": "lib/",
      "languageVersion": "3.4"
    },
    {
      "name": "firebase_auth",
      "rootUri": "file:///Users/agrimindsolucoes/.pub-cache/hosted/pub.dev/firebase_auth-6.0.1",
      "packageUri": "lib/",
      "languageVersion": "3.2"
    },
    {
      "name": "firebase_auth_platform_interface",
      "rootUri": "file:///Users/agrimindsolucoes/.pub-cache/hosted/pub.dev/firebase_auth_platform_interface-8.1.0",
      "packageUri": "lib/",
      "languageVersion": "3.2"
    },
    {
      "name": "firebase_auth_web",
      "rootUri": "file:///Users/agrimindsolucoes/.pub-cache/hosted/pub.dev/firebase_auth_web-6.0.1",
      "packageUri": "lib/",
      "languageVersion": "3.4"
    },
    {
      "name": "firebase_core",
      "rootUri": "file:///Users/agrimindsolucoes/.pub-cache/hosted/pub.dev/firebase_core-4.0.0",
      "packageUri": "lib/",
      "languageVersion": "3.2"
    },
    {
      "name": "firebase_core_platform_interface",
      "rootUri": "file:///Users/agrimindsolucoes/.pub-cache/hosted/pub.dev/firebase_core_platform_interface-6.0.0",
      "packageUri": "lib/",
      "languageVersion": "3.2"
    },
    {
      "name": "firebase_core_web",
      "rootUri": "file:///Users/agrimindsolucoes/.pub-cache/hosted/pub.dev/firebase_core_web-3.0.0",
      "packageUri": "lib/",
      "languageVersion": "3.4"
    },
    {
      "name": "firebase_crashlytics",
      "rootUri": "file:///Users/agrimindsolucoes/.pub-cache/hosted/pub.dev/firebase_crashlytics-5.0.0",
      "packageUri": "lib/",
      "languageVersion": "3.2"
    },
    {
      "name": "firebase_crashlytics_platform_interface",
      "rootUri": "file:///Users/agrimindsolucoes/.pub-cache/hosted/pub.dev/firebase_crashlytics_platform_interface-3.8.11",
      "packageUri": "lib/",
      "languageVersion": "3.2"
    },
    {
      "name": "firebase_performance",
      "rootUri": "file:///Users/agrimindsolucoes/.pub-cache/hosted/pub.dev/firebase_performance-0.11.0",
      "packageUri": "lib/",
      "languageVersion": "3.2"
    },
    {
      "name": "firebase_performance_platform_interface",
      "rootUri": "file:///Users/agrimindsolucoes/.pub-cache/hosted/pub.dev/firebase_performance_platform_interface-0.1.5+11",
      "packageUri": "lib/",
      "languageVersion": "3.2"
    },
    {
      "name": "firebase_performance_web",
      "rootUri": "file:///Users/agrimindsolucoes/.pub-cache/hosted/pub.dev/firebase_performance_web-0.1.7+17",
      "packageUri": "lib/",
      "languageVersion": "3.4"
    },
    {
      "name": "firebase_storage",
      "rootUri": "file:///Users/agrimindsolucoes/.pub-cache/hosted/pub.dev/firebase_storage-13.0.0",
      "packageUri": "lib/",
      "languageVersion": "3.2"
    },
    {
      "name": "firebase_storage_platform_interface",
      "rootUri": "file:///Users/agrimindsolucoes/.pub-cache/hosted/pub.dev/firebase_storage_platform_interface-5.2.11",
      "packageUri": "lib/",
      "languageVersion": "3.2"
    },
    {
      "name": "firebase_storage_web",
      "rootUri": "file:///Users/agrimindsolucoes/.pub-cache/hosted/pub.dev/firebase_storage_web-3.10.18",
      "packageUri": "lib/",
      "languageVersion": "3.4"
    },
    {
      "name": "fixnum",
      "rootUri": "file:///Users/agrimindsolucoes/.pub-cache/hosted/pub.dev/fixnum-1.1.1",
      "packageUri": "lib/",
      "languageVersion": "3.1"
    },
    {
      "name": "flutter",
      "rootUri": "file:///opt/homebrew/Caskroom/flutter/3.32.5/flutter/packages/flutter",
      "packageUri": "lib/",
      "languageVersion": "3.7"
    },
    {
      "name": "flutter_bloc",
      "rootUri": "file:///Users/agrimindsolucoes/.pub-cache/hosted/pub.dev/flutter_bloc-9.1.1",
      "packageUri": "lib/",
      "languageVersion": "2.14"
    },
    {
      "name": "flutter_cache_manager",
      "rootUri": "file:///Users/agrimindsolucoes/.pub-cache/hosted/pub.dev/flutter_cache_manager-3.4.1",
      "packageUri": "lib/",
      "languageVersion": "3.0"
    },
    {
      "name": "flutter_driver",
      "rootUri": "file:///opt/homebrew/Caskroom/flutter/3.32.5/flutter/packages/flutter_driver",
      "packageUri": "lib/",
      "languageVersion": "3.7"
    },
    {
      "name": "flutter_lints",
      "rootUri": "file:///Users/agrimindsolucoes/.pub-cache/hosted/pub.dev/flutter_lints-5.0.0",
      "packageUri": "lib/",
      "languageVersion": "3.5"
    },
    {
      "name": "flutter_local_notifications",
      "rootUri": "file:///Users/agrimindsolucoes/.pub-cache/hosted/pub.dev/flutter_local_notifications-19.4.0",
      "packageUri": "lib/",
      "languageVersion": "3.4"
    },
    {
      "name": "flutter_local_notifications_linux",
      "rootUri": "file:///Users/agrimindsolucoes/.pub-cache/hosted/pub.dev/flutter_local_notifications_linux-6.0.0",
      "packageUri": "lib/",
      "languageVersion": "3.4"
    },
    {
      "name": "flutter_local_notifications_platform_interface",
      "rootUri": "file:///Users/agrimindsolucoes/.pub-cache/hosted/pub.dev/flutter_local_notifications_platform_interface-9.1.0",
      "packageUri": "lib/",
      "languageVersion": "3.4"
    },
    {
      "name": "flutter_local_notifications_windows",
      "rootUri": "file:///Users/agrimindsolucoes/.pub-cache/hosted/pub.dev/flutter_local_notifications_windows-1.0.2",
      "packageUri": "lib/",
      "languageVersion": "3.4"
    },
    {
      "name": "flutter_localizations",
      "rootUri": "file:///opt/homebrew/Caskroom/flutter/3.32.5/flutter/packages/flutter_localizations",
      "packageUri": "lib/",
      "languageVersion": "3.7"
    },
    {
      "name": "flutter_plugin_android_lifecycle",
      "rootUri": "file:///Users/agrimindsolucoes/.pub-cache/hosted/pub.dev/flutter_plugin_android_lifecycle-2.0.29",
      "packageUri": "lib/",
      "languageVersion": "3.6"
    },
    {
      "name": "flutter_rating_bar",
      "rootUri": "file:///Users/agrimindsolucoes/.pub-cache/hosted/pub.dev/flutter_rating_bar-4.0.1",
      "packageUri": "lib/",
      "languageVersion": "2.14"
    },
    {
      "name": "flutter_secure_storage",
      "rootUri": "file:///Users/agrimindsolucoes/.pub-cache/hosted/pub.dev/flutter_secure_storage-9.2.4",
      "packageUri": "lib/",
      "languageVersion": "2.12"
    },
    {
      "name": "flutter_secure_storage_linux",
      "rootUri": "file:///Users/agrimindsolucoes/.pub-cache/hosted/pub.dev/flutter_secure_storage_linux-1.2.3",
      "packageUri": "lib/",
      "languageVersion": "2.12"
    },
    {
      "name": "flutter_secure_storage_macos",
      "rootUri": "file:///Users/agrimindsolucoes/.pub-cache/hosted/pub.dev/flutter_secure_storage_macos-3.1.3",
      "packageUri": "lib/",
      "languageVersion": "2.12"
    },
    {
      "name": "flutter_secure_storage_platform_interface",
      "rootUri": "file:///Users/agrimindsolucoes/.pub-cache/hosted/pub.dev/flutter_secure_storage_platform_interface-1.1.2",
      "packageUri": "lib/",
      "languageVersion": "2.12"
    },
    {
      "name": "flutter_secure_storage_web",
      "rootUri": "file:///Users/agrimindsolucoes/.pub-cache/hosted/pub.dev/flutter_secure_storage_web-1.2.1",
      "packageUri": "lib/",
      "languageVersion": "2.12"
    },
    {
      "name": "flutter_secure_storage_windows",
      "rootUri": "file:///Users/agrimindsolucoes/.pub-cache/hosted/pub.dev/flutter_secure_storage_windows-3.1.2",
      "packageUri": "lib/",
      "languageVersion": "2.12"
    },
    {
      "name": "flutter_staggered_grid_view",
      "rootUri": "file:///Users/agrimindsolucoes/.pub-cache/hosted/pub.dev/flutter_staggered_grid_view-0.7.0",
      "packageUri": "lib/",
      "languageVersion": "2.12"
    },
    {
      "name": "flutter_test",
      "rootUri": "file:///opt/homebrew/Caskroom/flutter/3.32.5/flutter/packages/flutter_test",
      "packageUri": "lib/",
      "languageVersion": "3.7"
    },
    {
      "name": "flutter_web_plugins",
      "rootUri": "file:///opt/homebrew/Caskroom/flutter/3.32.5/flutter/packages/flutter_web_plugins",
      "packageUri": "lib/",
      "languageVersion": "3.7"
    },
    {
      "name": "frontend_server_client",
      "rootUri": "file:///Users/agrimindsolucoes/.pub-cache/hosted/pub.dev/frontend_server_client-4.0.0",
      "packageUri": "lib/",
      "languageVersion": "3.0"
    },
    {
      "name": "fuchsia_remote_debug_protocol",
      "rootUri": "file:///opt/homebrew/Caskroom/flutter/3.32.5/flutter/packages/fuchsia_remote_debug_protocol",
      "packageUri": "lib/",
      "languageVersion": "3.7"
    },
    {
      "name": "get_it",
      "rootUri": "file:///Users/agrimindsolucoes/.pub-cache/hosted/pub.dev/get_it-8.2.0",
      "packageUri": "lib/",
      "languageVersion": "3.0"
    },
    {
      "name": "glob",
      "rootUri": "file:///Users/agrimindsolucoes/.pub-cache/hosted/pub.dev/glob-2.1.3",
      "packageUri": "lib/",
      "languageVersion": "3.3"
    },
    {
      "name": "go_router",
      "rootUri": "file:///Users/agrimindsolucoes/.pub-cache/hosted/pub.dev/go_router-16.1.0",
      "packageUri": "lib/",
      "languageVersion": "3.6"
    },
    {
      "name": "graphs",
      "rootUri": "file:///Users/agrimindsolucoes/.pub-cache/hosted/pub.dev/graphs-2.3.2",
      "packageUri": "lib/",
      "languageVersion": "3.4"
    },
    {
      "name": "hive",
      "rootUri": "file:///Users/agrimindsolucoes/.pub-cache/hosted/pub.dev/hive-2.2.3",
      "packageUri": "lib/",
      "languageVersion": "2.12"
    },
    {
      "name": "hive_flutter",
      "rootUri": "file:///Users/agrimindsolucoes/.pub-cache/hosted/pub.dev/hive_flutter-1.1.0",
      "packageUri": "lib/",
      "languageVersion": "2.12"
    },
    {
      "name": "hive_generator",
      "rootUri": "file:///Users/agrimindsolucoes/.pub-cache/hosted/pub.dev/hive_generator-2.0.1",
      "packageUri": "lib/",
      "languageVersion": "2.12"
    },
    {
      "name": "http",
      "rootUri": "file:///Users/agrimindsolucoes/.pub-cache/hosted/pub.dev/http-1.5.0",
      "packageUri": "lib/",
      "languageVersion": "3.4"
    },
    {
      "name": "http_multi_server",
      "rootUri": "file:///Users/agrimindsolucoes/.pub-cache/hosted/pub.dev/http_multi_server-3.2.2",
      "packageUri": "lib/",
      "languageVersion": "3.2"
    },
    {
      "name": "http_parser",
      "rootUri": "file:///Users/agrimindsolucoes/.pub-cache/hosted/pub.dev/http_parser-4.1.2",
      "packageUri": "lib/",
      "languageVersion": "3.4"
    },
    {
      "name": "image_picker",
      "rootUri": "file:///Users/agrimindsolucoes/.pub-cache/hosted/pub.dev/image_picker-1.1.2",
      "packageUri": "lib/",
      "languageVersion": "3.3"
    },
    {
      "name": "image_picker_android",
      "rootUri": "file:///Users/agrimindsolucoes/.pub-cache/hosted/pub.dev/image_picker_android-0.8.12+25",
      "packageUri": "lib/",
      "languageVersion": "3.6"
    },
    {
      "name": "image_picker_for_web",
      "rootUri": "file:///Users/agrimindsolucoes/.pub-cache/hosted/pub.dev/image_picker_for_web-3.0.6",
      "packageUri": "lib/",
      "languageVersion": "3.4"
    },
    {
      "name": "image_picker_ios",
      "rootUri": "file:///Users/agrimindsolucoes/.pub-cache/hosted/pub.dev/image_picker_ios-0.8.12+2",
      "packageUri": "lib/",
      "languageVersion": "3.4"
    },
    {
      "name": "image_picker_linux",
      "rootUri": "file:///Users/agrimindsolucoes/.pub-cache/hosted/pub.dev/image_picker_linux-0.2.1+2",
      "packageUri": "lib/",
      "languageVersion": "3.4"
    },
    {
      "name": "image_picker_macos",
      "rootUri": "file:///Users/agrimindsolucoes/.pub-cache/hosted/pub.dev/image_picker_macos-0.2.1+2",
      "packageUri": "lib/",
      "languageVersion": "3.4"
    },
    {
      "name": "image_picker_platform_interface",
      "rootUri": "file:///Users/agrimindsolucoes/.pub-cache/hosted/pub.dev/image_picker_platform_interface-2.10.1",
      "packageUri": "lib/",
      "languageVersion": "3.4"
    },
    {
      "name": "image_picker_windows",
      "rootUri": "file:///Users/agrimindsolucoes/.pub-cache/hosted/pub.dev/image_picker_windows-0.2.1+1",
      "packageUri": "lib/",
      "languageVersion": "2.19"
    },
    {
      "name": "injectable",
      "rootUri": "file:///Users/agrimindsolucoes/.pub-cache/hosted/pub.dev/injectable-2.5.1",
      "packageUri": "lib/",
      "languageVersion": "3.0"
    },
    {
      "name": "injectable_generator",
      "rootUri": "file:///Users/agrimindsolucoes/.pub-cache/hosted/pub.dev/injectable_generator-2.6.2",
      "packageUri": "lib/",
      "languageVersion": "3.0"
    },
    {
      "name": "integration_test",
      "rootUri": "file:///opt/homebrew/Caskroom/flutter/3.32.5/flutter/packages/integration_test",
      "packageUri": "lib/",
      "languageVersion": "3.7"
    },
    {
      "name": "intl",
      "rootUri": "file:///Users/agrimindsolucoes/.pub-cache/hosted/pub.dev/intl-0.20.2",
      "packageUri": "lib/",
      "languageVersion": "3.3"
    },
    {
      "name": "io",
      "rootUri": "file:///Users/agrimindsolucoes/.pub-cache/hosted/pub.dev/io-1.0.5",
      "packageUri": "lib/",
      "languageVersion": "3.4"
    },
    {
      "name": "js",
      "rootUri": "file:///Users/agrimindsolucoes/.pub-cache/hosted/pub.dev/js-0.6.7",
      "packageUri": "lib/",
      "languageVersion": "2.19"
    },
    {
      "name": "json_annotation",
      "rootUri": "file:///Users/agrimindsolucoes/.pub-cache/hosted/pub.dev/json_annotation-4.9.0",
      "packageUri": "lib/",
      "languageVersion": "3.0"
    },
    {
      "name": "json_serializable",
      "rootUri": "file:///Users/agrimindsolucoes/.pub-cache/hosted/pub.dev/json_serializable-6.9.0",
      "packageUri": "lib/",
      "languageVersion": "3.5"
    },
    {
      "name": "leak_tracker",
      "rootUri": "file:///Users/agrimindsolucoes/.pub-cache/hosted/pub.dev/leak_tracker-10.0.9",
      "packageUri": "lib/",
      "languageVersion": "3.2"
    },
    {
      "name": "leak_tracker_flutter_testing",
      "rootUri": "file:///Users/agrimindsolucoes/.pub-cache/hosted/pub.dev/leak_tracker_flutter_testing-3.0.9",
      "packageUri": "lib/",
      "languageVersion": "3.2"
    },
    {
      "name": "leak_tracker_testing",
      "rootUri": "file:///Users/agrimindsolucoes/.pub-cache/hosted/pub.dev/leak_tracker_testing-3.0.1",
      "packageUri": "lib/",
      "languageVersion": "3.2"
    },
    {
      "name": "lints",
      "rootUri": "file:///Users/agrimindsolucoes/.pub-cache/hosted/pub.dev/lints-5.1.1",
      "packageUri": "lib/",
      "languageVersion": "3.6"
    },
    {
      "name": "local_auth",
      "rootUri": "file:///Users/agrimindsolucoes/.pub-cache/hosted/pub.dev/local_auth-2.3.0",
      "packageUri": "lib/",
      "languageVersion": "3.2"
    },
    {
      "name": "local_auth_android",
      "rootUri": "file:///Users/agrimindsolucoes/.pub-cache/hosted/pub.dev/local_auth_android-1.0.51",
      "packageUri": "lib/",
      "languageVersion": "3.6"
    },
    {
      "name": "local_auth_darwin",
      "rootUri": "file:///Users/agrimindsolucoes/.pub-cache/hosted/pub.dev/local_auth_darwin-1.6.0",
      "packageUri": "lib/",
      "languageVersion": "3.6"
    },
    {
      "name": "local_auth_platform_interface",
      "rootUri": "file:///Users/agrimindsolucoes/.pub-cache/hosted/pub.dev/local_auth_platform_interface-1.0.10",
      "packageUri": "lib/",
      "languageVersion": "3.0"
    },
    {
      "name": "local_auth_windows",
      "rootUri": "file:///Users/agrimindsolucoes/.pub-cache/hosted/pub.dev/local_auth_windows-1.0.11",
      "packageUri": "lib/",
      "languageVersion": "3.2"
    },
    {
      "name": "logging",
      "rootUri": "file:///Users/agrimindsolucoes/.pub-cache/hosted/pub.dev/logging-1.3.0",
      "packageUri": "lib/",
      "languageVersion": "3.4"
    },
    {
      "name": "macros",
      "rootUri": "file:///Users/agrimindsolucoes/.pub-cache/hosted/pub.dev/macros-0.1.3-main.0",
      "packageUri": "lib/",
      "languageVersion": "3.4"
    },
    {
      "name": "matcher",
      "rootUri": "file:///Users/agrimindsolucoes/.pub-cache/hosted/pub.dev/matcher-0.12.17",
      "packageUri": "lib/",
      "languageVersion": "3.4"
    },
    {
      "name": "material_color_utilities",
      "rootUri": "file:///Users/agrimindsolucoes/.pub-cache/hosted/pub.dev/material_color_utilities-0.11.1",
      "packageUri": "lib/",
      "languageVersion": "2.17"
    },
    {
      "name": "meta",
      "rootUri": "file:///Users/agrimindsolucoes/.pub-cache/hosted/pub.dev/meta-1.16.0",
      "packageUri": "lib/",
      "languageVersion": "2.12"
    },
    {
      "name": "mime",
      "rootUri": "file:///Users/agrimindsolucoes/.pub-cache/hosted/pub.dev/mime-2.0.0",
      "packageUri": "lib/",
      "languageVersion": "3.2"
    },
    {
      "name": "mockito",
      "rootUri": "file:///Users/agrimindsolucoes/.pub-cache/hosted/pub.dev/mockito-5.4.5",
      "packageUri": "lib/",
      "languageVersion": "3.6"
    },
    {
      "name": "nested",
      "rootUri": "file:///Users/agrimindsolucoes/.pub-cache/hosted/pub.dev/nested-1.0.0",
      "packageUri": "lib/",
      "languageVersion": "2.12"
    },
    {
      "name": "nm",
      "rootUri": "file:///Users/agrimindsolucoes/.pub-cache/hosted/pub.dev/nm-0.5.0",
      "packageUri": "lib/",
      "languageVersion": "2.12"
    },
    {
      "name": "octo_image",
      "rootUri": "file:///Users/agrimindsolucoes/.pub-cache/hosted/pub.dev/octo_image-2.1.0",
      "packageUri": "lib/",
      "languageVersion": "3.0"
    },
    {
      "name": "package_config",
      "rootUri": "file:///Users/agrimindsolucoes/.pub-cache/hosted/pub.dev/package_config-2.2.0",
      "packageUri": "lib/",
      "languageVersion": "3.4"
    },
    {
      "name": "package_info_plus",
      "rootUri": "file:///Users/agrimindsolucoes/.pub-cache/hosted/pub.dev/package_info_plus-8.3.1",
      "packageUri": "lib/",
      "languageVersion": "3.3"
    },
    {
      "name": "package_info_plus_platform_interface",
      "rootUri": "file:///Users/agrimindsolucoes/.pub-cache/hosted/pub.dev/package_info_plus_platform_interface-3.2.1",
      "packageUri": "lib/",
      "languageVersion": "2.18"
    },
    {
      "name": "path",
      "rootUri": "file:///Users/agrimindsolucoes/.pub-cache/hosted/pub.dev/path-1.9.1",
      "packageUri": "lib/",
      "languageVersion": "3.4"
    },
    {
      "name": "path_provider",
      "rootUri": "file:///Users/agrimindsolucoes/.pub-cache/hosted/pub.dev/path_provider-2.1.5",
      "packageUri": "lib/",
      "languageVersion": "3.4"
    },
    {
      "name": "path_provider_android",
      "rootUri": "file:///Users/agrimindsolucoes/.pub-cache/hosted/pub.dev/path_provider_android-2.2.17",
      "packageUri": "lib/",
      "languageVersion": "3.6"
    },
    {
      "name": "path_provider_foundation",
      "rootUri": "file:///Users/agrimindsolucoes/.pub-cache/hosted/pub.dev/path_provider_foundation-2.4.1",
      "packageUri": "lib/",
      "languageVersion": "3.3"
    },
    {
      "name": "path_provider_linux",
      "rootUri": "file:///Users/agrimindsolucoes/.pub-cache/hosted/pub.dev/path_provider_linux-2.2.1",
      "packageUri": "lib/",
      "languageVersion": "2.19"
    },
    {
      "name": "path_provider_platform_interface",
      "rootUri": "file:///Users/agrimindsolucoes/.pub-cache/hosted/pub.dev/path_provider_platform_interface-2.1.2",
      "packageUri": "lib/",
      "languageVersion": "3.0"
    },
    {
      "name": "path_provider_windows",
      "rootUri": "file:///Users/agrimindsolucoes/.pub-cache/hosted/pub.dev/path_provider_windows-2.3.0",
      "packageUri": "lib/",
      "languageVersion": "3.2"
    },
    {
      "name": "permission_handler",
      "rootUri": "file:///Users/agrimindsolucoes/.pub-cache/hosted/pub.dev/permission_handler-12.0.1",
      "packageUri": "lib/",
      "languageVersion": "3.5"
    },
    {
      "name": "permission_handler_android",
      "rootUri": "file:///Users/agrimindsolucoes/.pub-cache/hosted/pub.dev/permission_handler_android-13.0.1",
      "packageUri": "lib/",
      "languageVersion": "3.5"
    },
    {
      "name": "permission_handler_apple",
      "rootUri": "file:///Users/agrimindsolucoes/.pub-cache/hosted/pub.dev/permission_handler_apple-9.4.7",
      "packageUri": "lib/",
      "languageVersion": "2.18"
    },
    {
      "name": "permission_handler_html",
      "rootUri": "file:///Users/agrimindsolucoes/.pub-cache/hosted/pub.dev/permission_handler_html-0.1.3+5",
      "packageUri": "lib/",
      "languageVersion": "3.3"
    },
    {
      "name": "permission_handler_platform_interface",
      "rootUri": "file:///Users/agrimindsolucoes/.pub-cache/hosted/pub.dev/permission_handler_platform_interface-4.3.0",
      "packageUri": "lib/",
      "languageVersion": "3.5"
    },
    {
      "name": "permission_handler_windows",
      "rootUri": "file:///Users/agrimindsolucoes/.pub-cache/hosted/pub.dev/permission_handler_windows-0.2.1",
      "packageUri": "lib/",
      "languageVersion": "2.12"
    },
    {
      "name": "petitparser",
      "rootUri": "file:///Users/agrimindsolucoes/.pub-cache/hosted/pub.dev/petitparser-6.1.0",
      "packageUri": "lib/",
      "languageVersion": "3.5"
    },
    {
      "name": "platform",
      "rootUri": "file:///Users/agrimindsolucoes/.pub-cache/hosted/pub.dev/platform-3.1.6",
      "packageUri": "lib/",
      "languageVersion": "3.2"
    },
    {
      "name": "plugin_platform_interface",
      "rootUri": "file:///Users/agrimindsolucoes/.pub-cache/hosted/pub.dev/plugin_platform_interface-2.1.8",
      "packageUri": "lib/",
      "languageVersion": "3.0"
    },
    {
      "name": "pointycastle",
      "rootUri": "file:///Users/lucineiloch/.pub-cache/hosted/pub.dev/pointycastle-3.9.1",
      "packageUri": "lib/",
      "languageVersion": "3.2"
    },
    {
      "name": "pool",
      "rootUri": "file:///Users/agrimindsolucoes/.pub-cache/hosted/pub.dev/pool-1.5.1",
      "packageUri": "lib/",
      "languageVersion": "2.12"
    },
    {
      "name": "posix",
      "rootUri": "file:///Users/agrimindsolucoes/.pub-cache/hosted/pub.dev/posix-6.0.3",
      "packageUri": "lib/",
      "languageVersion": "3.0"
    },
    {
      "name": "process",
      "rootUri": "file:///Users/agrimindsolucoes/.pub-cache/hosted/pub.dev/process-5.0.3",
      "packageUri": "lib/",
      "languageVersion": "3.3"
    },
    {
      "name": "provider",
      "rootUri": "file:///Users/agrimindsolucoes/.pub-cache/hosted/pub.dev/provider-6.1.5",
      "packageUri": "lib/",
      "languageVersion": "2.12"
    },
    {
      "name": "pub_semver",
      "rootUri": "file:///Users/agrimindsolucoes/.pub-cache/hosted/pub.dev/pub_semver-2.2.0",
      "packageUri": "lib/",
      "languageVersion": "3.4"
    },
    {
      "name": "pubspec_parse",
      "rootUri": "file:///Users/agrimindsolucoes/.pub-cache/hosted/pub.dev/pubspec_parse-1.5.0",
      "packageUri": "lib/",
      "languageVersion": "3.6"
    },
    {
      "name": "purchases_flutter",
      "rootUri": "file:///Users/agrimindsolucoes/.pub-cache/hosted/pub.dev/purchases_flutter-9.2.0",
      "packageUri": "lib/",
      "languageVersion": "3.6"
    },
    {
      "name": "rate_my_app",
      "rootUri": "file:///Users/agrimindsolucoes/.pub-cache/hosted/pub.dev/rate_my_app-2.3.2",
      "packageUri": "lib/",
      "languageVersion": "3.3"
    },
    {
      "name": "recase",
      "rootUri": "file:///Users/agrimindsolucoes/.pub-cache/hosted/pub.dev/recase-4.1.0",
      "packageUri": "lib/",
      "languageVersion": "2.12"
    },
    {
      "name": "rxdart",
      "rootUri": "file:///Users/agrimindsolucoes/.pub-cache/hosted/pub.dev/rxdart-0.28.0",
      "packageUri": "lib/",
      "languageVersion": "2.12"
    },
    {
      "name": "shared_preferences",
      "rootUri": "file:///Users/agrimindsolucoes/.pub-cache/hosted/pub.dev/shared_preferences-2.5.3",
      "packageUri": "lib/",
      "languageVersion": "3.5"
    },
    {
      "name": "shared_preferences_android",
      "rootUri": "file:///Users/agrimindsolucoes/.pub-cache/hosted/pub.dev/shared_preferences_android-2.4.11",
      "packageUri": "lib/",
      "languageVersion": "3.6"
    },
    {
      "name": "shared_preferences_foundation",
      "rootUri": "file:///Users/agrimindsolucoes/.pub-cache/hosted/pub.dev/shared_preferences_foundation-2.5.4",
      "packageUri": "lib/",
      "languageVersion": "3.4"
    },
    {
      "name": "shared_preferences_linux",
      "rootUri": "file:///Users/agrimindsolucoes/.pub-cache/hosted/pub.dev/shared_preferences_linux-2.4.1",
      "packageUri": "lib/",
      "languageVersion": "3.3"
    },
    {
      "name": "shared_preferences_platform_interface",
      "rootUri": "file:///Users/agrimindsolucoes/.pub-cache/hosted/pub.dev/shared_preferences_platform_interface-2.4.1",
      "packageUri": "lib/",
      "languageVersion": "3.2"
    },
    {
      "name": "shared_preferences_web",
      "rootUri": "file:///Users/agrimindsolucoes/.pub-cache/hosted/pub.dev/shared_preferences_web-2.4.3",
      "packageUri": "lib/",
      "languageVersion": "3.4"
    },
    {
      "name": "shared_preferences_windows",
      "rootUri": "file:///Users/agrimindsolucoes/.pub-cache/hosted/pub.dev/shared_preferences_windows-2.4.1",
      "packageUri": "lib/",
      "languageVersion": "3.3"
    },
    {
      "name": "shelf",
      "rootUri": "file:///Users/agrimindsolucoes/.pub-cache/hosted/pub.dev/shelf-1.4.2",
      "packageUri": "lib/",
      "languageVersion": "3.4"
    },
    {
      "name": "shelf_web_socket",
      "rootUri": "file:///Users/agrimindsolucoes/.pub-cache/hosted/pub.dev/shelf_web_socket-3.0.0",
      "packageUri": "lib/",
      "languageVersion": "3.5"
    },
    {
      "name": "sky_engine",
      "rootUri": "file:///opt/homebrew/Caskroom/flutter/3.32.5/flutter/bin/cache/pkg/sky_engine",
      "packageUri": "lib/",
      "languageVersion": "3.7"
    },
    {
      "name": "source_gen",
      "rootUri": "file:///Users/agrimindsolucoes/.pub-cache/hosted/pub.dev/source_gen-1.5.0",
      "packageUri": "lib/",
      "languageVersion": "3.0"
    },
    {
      "name": "source_helper",
      "rootUri": "file:///Users/agrimindsolucoes/.pub-cache/hosted/pub.dev/source_helper-1.3.5",
      "packageUri": "lib/",
      "languageVersion": "3.4"
    },
    {
      "name": "source_span",
      "rootUri": "file:///Users/agrimindsolucoes/.pub-cache/hosted/pub.dev/source_span-1.10.1",
      "packageUri": "lib/",
      "languageVersion": "3.1"
    },
    {
      "name": "sprintf",
      "rootUri": "file:///Users/agrimindsolucoes/.pub-cache/hosted/pub.dev/sprintf-7.0.0",
      "packageUri": "lib/",
      "languageVersion": "2.12"
    },
    {
      "name": "sqflite",
      "rootUri": "file:///Users/agrimindsolucoes/.pub-cache/hosted/pub.dev/sqflite-2.4.2",
      "packageUri": "lib/",
      "languageVersion": "3.7"
    },
    {
      "name": "sqflite_android",
      "rootUri": "file:///Users/agrimindsolucoes/.pub-cache/hosted/pub.dev/sqflite_android-2.4.1",
      "packageUri": "lib/",
      "languageVersion": "3.7"
    },
    {
      "name": "sqflite_common",
      "rootUri": "file:///Users/agrimindsolucoes/.pub-cache/hosted/pub.dev/sqflite_common-2.5.5",
      "packageUri": "lib/",
      "languageVersion": "3.7"
    },
    {
      "name": "sqflite_darwin",
      "rootUri": "file:///Users/agrimindsolucoes/.pub-cache/hosted/pub.dev/sqflite_darwin-2.4.2",
      "packageUri": "lib/",
      "languageVersion": "3.7"
    },
    {
      "name": "sqflite_platform_interface",
      "rootUri": "file:///Users/agrimindsolucoes/.pub-cache/hosted/pub.dev/sqflite_platform_interface-2.4.0",
      "packageUri": "lib/",
      "languageVersion": "3.5"
    },
    {
      "name": "stack_trace",
      "rootUri": "file:///Users/agrimindsolucoes/.pub-cache/hosted/pub.dev/stack_trace-1.12.1",
      "packageUri": "lib/",
      "languageVersion": "3.4"
    },
    {
      "name": "stream_channel",
      "rootUri": "file:///Users/agrimindsolucoes/.pub-cache/hosted/pub.dev/stream_channel-2.1.4",
      "packageUri": "lib/",
      "languageVersion": "3.3"
    },
    {
      "name": "stream_transform",
      "rootUri": "file:///Users/agrimindsolucoes/.pub-cache/hosted/pub.dev/stream_transform-2.1.1",
      "packageUri": "lib/",
      "languageVersion": "3.1"
    },
    {
      "name": "string_scanner",
      "rootUri": "file:///Users/agrimindsolucoes/.pub-cache/hosted/pub.dev/string_scanner-1.4.1",
      "packageUri": "lib/",
      "languageVersion": "3.1"
    },
    {
      "name": "sync_http",
      "rootUri": "file:///Users/agrimindsolucoes/.pub-cache/hosted/pub.dev/sync_http-0.3.1",
      "packageUri": "lib/",
      "languageVersion": "2.12"
    },
    {
      "name": "synchronized",
      "rootUri": "file:///Users/agrimindsolucoes/.pub-cache/hosted/pub.dev/synchronized-3.3.1",
      "packageUri": "lib/",
      "languageVersion": "3.7"
    },
    {
      "name": "term_glyph",
      "rootUri": "file:///Users/agrimindsolucoes/.pub-cache/hosted/pub.dev/term_glyph-1.2.2",
      "packageUri": "lib/",
      "languageVersion": "3.1"
    },
    {
      "name": "test_api",
      "rootUri": "file:///Users/agrimindsolucoes/.pub-cache/hosted/pub.dev/test_api-0.7.4",
      "packageUri": "lib/",
      "languageVersion": "3.5"
    },
    {
      "name": "timezone",
      "rootUri": "file:///Users/agrimindsolucoes/.pub-cache/hosted/pub.dev/timezone-0.10.1",
      "packageUri": "lib/",
      "languageVersion": "2.19"
    },
    {
      "name": "timing",
      "rootUri": "file:///Users/agrimindsolucoes/.pub-cache/hosted/pub.dev/timing-1.0.2",
      "packageUri": "lib/",
      "languageVersion": "3.4"
    },
    {
      "name": "typed_data",
      "rootUri": "file:///Users/agrimindsolucoes/.pub-cache/hosted/pub.dev/typed_data-1.4.0",
      "packageUri": "lib/",
      "languageVersion": "3.5"
    },
    {
      "name": "url_launcher",
      "rootUri": "file:///Users/agrimindsolucoes/.pub-cache/hosted/pub.dev/url_launcher-6.3.2",
      "packageUri": "lib/",
      "languageVersion": "3.6"
    },
    {
      "name": "url_launcher_android",
      "rootUri": "file:///Users/agrimindsolucoes/.pub-cache/hosted/pub.dev/url_launcher_android-6.3.17",
      "packageUri": "lib/",
      "languageVersion": "3.6"
    },
    {
      "name": "url_launcher_ios",
      "rootUri": "file:///Users/agrimindsolucoes/.pub-cache/hosted/pub.dev/url_launcher_ios-6.3.3",
      "packageUri": "lib/",
      "languageVersion": "3.4"
    },
    {
      "name": "url_launcher_linux",
      "rootUri": "file:///Users/agrimindsolucoes/.pub-cache/hosted/pub.dev/url_launcher_linux-3.2.1",
      "packageUri": "lib/",
      "languageVersion": "3.3"
    },
    {
      "name": "url_launcher_macos",
      "rootUri": "file:///Users/agrimindsolucoes/.pub-cache/hosted/pub.dev/url_launcher_macos-3.2.2",
      "packageUri": "lib/",
      "languageVersion": "3.3"
    },
    {
      "name": "url_launcher_platform_interface",
      "rootUri": "file:///Users/agrimindsolucoes/.pub-cache/hosted/pub.dev/url_launcher_platform_interface-2.3.2",
      "packageUri": "lib/",
      "languageVersion": "3.1"
    },
    {
      "name": "url_launcher_web",
      "rootUri": "file:///Users/agrimindsolucoes/.pub-cache/hosted/pub.dev/url_launcher_web-2.4.1",
      "packageUri": "lib/",
      "languageVersion": "3.6"
    },
    {
      "name": "url_launcher_windows",
      "rootUri": "file:///Users/agrimindsolucoes/.pub-cache/hosted/pub.dev/url_launcher_windows-3.1.4",
      "packageUri": "lib/",
      "languageVersion": "3.4"
    },
    {
      "name": "uuid",
      "rootUri": "file:///Users/agrimindsolucoes/.pub-cache/hosted/pub.dev/uuid-4.5.1",
      "packageUri": "lib/",
      "languageVersion": "3.0"
    },
    {
      "name": "vector_math",
      "rootUri": "file:///Users/agrimindsolucoes/.pub-cache/hosted/pub.dev/vector_math-2.1.4",
      "packageUri": "lib/",
      "languageVersion": "2.14"
    },
    {
      "name": "vm_service",
      "rootUri": "file:///Users/agrimindsolucoes/.pub-cache/hosted/pub.dev/vm_service-15.0.0",
      "packageUri": "lib/",
      "languageVersion": "3.3"
    },
    {
      "name": "watcher",
      "rootUri": "file:///Users/agrimindsolucoes/.pub-cache/hosted/pub.dev/watcher-1.1.2",
      "packageUri": "lib/",
      "languageVersion": "3.1"
    },
    {
      "name": "web",
      "rootUri": "file:///Users/agrimindsolucoes/.pub-cache/hosted/pub.dev/web-1.1.1",
      "packageUri": "lib/",
      "languageVersion": "3.4"
    },
    {
      "name": "web_socket",
      "rootUri": "file:///Users/agrimindsolucoes/.pub-cache/hosted/pub.dev/web_socket-1.0.1",
      "packageUri": "lib/",
      "languageVersion": "3.4"
    },
    {
      "name": "web_socket_channel",
      "rootUri": "file:///Users/agrimindsolucoes/.pub-cache/hosted/pub.dev/web_socket_channel-3.0.3",
      "packageUri": "lib/",
      "languageVersion": "3.3"
    },
    {
      "name": "webdriver",
      "rootUri": "file:///Users/agrimindsolucoes/.pub-cache/hosted/pub.dev/webdriver-3.1.0",
      "packageUri": "lib/",
      "languageVersion": "3.1"
    },
    {
      "name": "win32",
      "rootUri": "file:///Users/agrimindsolucoes/.pub-cache/hosted/pub.dev/win32-5.13.0",
      "packageUri": "lib/",
      "languageVersion": "3.7"
    },
    {
      "name": "win32_registry",
      "rootUri": "file:///Users/agrimindsolucoes/.pub-cache/hosted/pub.dev/win32_registry-2.1.0",
      "packageUri": "lib/",
      "languageVersion": "3.7"
    },
    {
      "name": "xdg_directories",
      "rootUri": "file:///Users/agrimindsolucoes/.pub-cache/hosted/pub.dev/xdg_directories-1.1.0",
      "packageUri": "lib/",
      "languageVersion": "3.3"
    },
    {
      "name": "xml",
      "rootUri": "file:///Users/agrimindsolucoes/.pub-cache/hosted/pub.dev/xml-6.5.0",
      "packageUri": "lib/",
      "languageVersion": "3.2"
    },
    {
      "name": "yaml",
      "rootUri": "file:///Users/agrimindsolucoes/.pub-cache/hosted/pub.dev/yaml-3.1.3",
      "packageUri": "lib/",
      "languageVersion": "3.4"
    },
    {
      "name": "app_plantis",
      "rootUri": "../",
      "packageUri": "lib/",
      "languageVersion": "3.7"
    }
  ],
<<<<<<< HEAD
=======
  "generated": "2025-09-24T14:17:28.305940Z",
>>>>>>> 79541bfa
  "generator": "pub",
  "generatorVersion": "3.8.1",
  "flutterRoot": "file:///opt/homebrew/Caskroom/flutter/3.32.5/flutter",
  "flutterVersion": "3.32.5",
  "pubCache": "file:///Users/agrimindsolucoes/.pub-cache"
}<|MERGE_RESOLUTION|>--- conflicted
+++ resolved
@@ -3,37 +3,37 @@
   "packages": [
     {
       "name": "_fe_analyzer_shared",
-      "rootUri": "file:///Users/agrimindsolucoes/.pub-cache/hosted/pub.dev/_fe_analyzer_shared-76.0.0",
+      "rootUri": "file:///Users/lucineiloch/.pub-cache/hosted/pub.dev/_fe_analyzer_shared-76.0.0",
       "packageUri": "lib/",
       "languageVersion": "3.3"
     },
     {
       "name": "_flutterfire_internals",
-      "rootUri": "file:///Users/agrimindsolucoes/.pub-cache/hosted/pub.dev/_flutterfire_internals-1.3.60",
+      "rootUri": "file:///Users/lucineiloch/.pub-cache/hosted/pub.dev/_flutterfire_internals-1.3.60",
       "packageUri": "lib/",
       "languageVersion": "3.2"
     },
     {
       "name": "_macros",
-      "rootUri": "file:///opt/homebrew/Caskroom/flutter/3.32.5/flutter/bin/cache/dart-sdk/pkg/_macros",
-      "packageUri": "lib/",
-      "languageVersion": "3.5"
+      "rootUri": "file:///Users/lucineiloch/fvm/versions/3.29.2/bin/cache/dart-sdk/pkg/_macros",
+      "packageUri": "lib/",
+      "languageVersion": "3.4"
     },
     {
       "name": "analyzer",
-      "rootUri": "file:///Users/agrimindsolucoes/.pub-cache/hosted/pub.dev/analyzer-6.11.0",
+      "rootUri": "file:///Users/lucineiloch/.pub-cache/hosted/pub.dev/analyzer-6.11.0",
       "packageUri": "lib/",
       "languageVersion": "3.3"
     },
     {
       "name": "archive",
-      "rootUri": "file:///Users/agrimindsolucoes/.pub-cache/hosted/pub.dev/archive-4.0.7",
+      "rootUri": "file:///Users/lucineiloch/.pub-cache/hosted/pub.dev/archive-4.0.7",
       "packageUri": "lib/",
       "languageVersion": "3.0"
     },
     {
       "name": "args",
-      "rootUri": "file:///Users/agrimindsolucoes/.pub-cache/hosted/pub.dev/args-2.7.0",
+      "rootUri": "file:///Users/lucineiloch/.pub-cache/hosted/pub.dev/args-2.7.0",
       "packageUri": "lib/",
       "languageVersion": "3.3"
     },
@@ -45,169 +45,169 @@
     },
     {
       "name": "async",
-      "rootUri": "file:///Users/agrimindsolucoes/.pub-cache/hosted/pub.dev/async-2.13.0",
+      "rootUri": "file:///Users/lucineiloch/.pub-cache/hosted/pub.dev/async-2.12.0",
       "packageUri": "lib/",
       "languageVersion": "3.4"
     },
     {
       "name": "bloc",
-      "rootUri": "file:///Users/agrimindsolucoes/.pub-cache/hosted/pub.dev/bloc-9.0.0",
+      "rootUri": "file:///Users/lucineiloch/.pub-cache/hosted/pub.dev/bloc-9.0.0",
       "packageUri": "lib/",
       "languageVersion": "2.14"
     },
     {
       "name": "boolean_selector",
-      "rootUri": "file:///Users/agrimindsolucoes/.pub-cache/hosted/pub.dev/boolean_selector-2.1.2",
+      "rootUri": "file:///Users/lucineiloch/.pub-cache/hosted/pub.dev/boolean_selector-2.1.2",
       "packageUri": "lib/",
       "languageVersion": "3.1"
     },
     {
       "name": "build",
-      "rootUri": "file:///Users/agrimindsolucoes/.pub-cache/hosted/pub.dev/build-2.5.4",
+      "rootUri": "file:///Users/lucineiloch/.pub-cache/hosted/pub.dev/build-2.5.4",
       "packageUri": "lib/",
       "languageVersion": "3.7"
     },
     {
       "name": "build_config",
-      "rootUri": "file:///Users/agrimindsolucoes/.pub-cache/hosted/pub.dev/build_config-1.1.2",
+      "rootUri": "file:///Users/lucineiloch/.pub-cache/hosted/pub.dev/build_config-1.1.2",
       "packageUri": "lib/",
       "languageVersion": "3.6"
     },
     {
       "name": "build_daemon",
-      "rootUri": "file:///Users/agrimindsolucoes/.pub-cache/hosted/pub.dev/build_daemon-4.0.4",
+      "rootUri": "file:///Users/lucineiloch/.pub-cache/hosted/pub.dev/build_daemon-4.0.4",
       "packageUri": "lib/",
       "languageVersion": "3.6"
     },
     {
       "name": "build_resolvers",
-      "rootUri": "file:///Users/agrimindsolucoes/.pub-cache/hosted/pub.dev/build_resolvers-2.5.4",
+      "rootUri": "file:///Users/lucineiloch/.pub-cache/hosted/pub.dev/build_resolvers-2.5.4",
       "packageUri": "lib/",
       "languageVersion": "3.7"
     },
     {
       "name": "build_runner",
-      "rootUri": "file:///Users/agrimindsolucoes/.pub-cache/hosted/pub.dev/build_runner-2.5.4",
+      "rootUri": "file:///Users/lucineiloch/.pub-cache/hosted/pub.dev/build_runner-2.5.4",
       "packageUri": "lib/",
       "languageVersion": "3.7"
     },
     {
       "name": "build_runner_core",
-      "rootUri": "file:///Users/agrimindsolucoes/.pub-cache/hosted/pub.dev/build_runner_core-9.1.2",
+      "rootUri": "file:///Users/lucineiloch/.pub-cache/hosted/pub.dev/build_runner_core-9.1.2",
       "packageUri": "lib/",
       "languageVersion": "3.7"
     },
     {
       "name": "built_collection",
-      "rootUri": "file:///Users/agrimindsolucoes/.pub-cache/hosted/pub.dev/built_collection-5.1.1",
+      "rootUri": "file:///Users/lucineiloch/.pub-cache/hosted/pub.dev/built_collection-5.1.1",
       "packageUri": "lib/",
       "languageVersion": "2.12"
     },
     {
       "name": "built_value",
-      "rootUri": "file:///Users/agrimindsolucoes/.pub-cache/hosted/pub.dev/built_value-8.11.1",
+      "rootUri": "file:///Users/lucineiloch/.pub-cache/hosted/pub.dev/built_value-8.11.1",
       "packageUri": "lib/",
       "languageVersion": "3.0"
     },
     {
       "name": "cached_network_image",
-      "rootUri": "file:///Users/agrimindsolucoes/.pub-cache/hosted/pub.dev/cached_network_image-3.4.1",
+      "rootUri": "file:///Users/lucineiloch/.pub-cache/hosted/pub.dev/cached_network_image-3.4.1",
       "packageUri": "lib/",
       "languageVersion": "3.0"
     },
     {
       "name": "cached_network_image_platform_interface",
-      "rootUri": "file:///Users/agrimindsolucoes/.pub-cache/hosted/pub.dev/cached_network_image_platform_interface-4.1.1",
+      "rootUri": "file:///Users/lucineiloch/.pub-cache/hosted/pub.dev/cached_network_image_platform_interface-4.1.1",
       "packageUri": "lib/",
       "languageVersion": "3.0"
     },
     {
       "name": "cached_network_image_web",
-      "rootUri": "file:///Users/agrimindsolucoes/.pub-cache/hosted/pub.dev/cached_network_image_web-1.3.1",
+      "rootUri": "file:///Users/lucineiloch/.pub-cache/hosted/pub.dev/cached_network_image_web-1.3.1",
       "packageUri": "lib/",
       "languageVersion": "3.0"
     },
     {
       "name": "characters",
-      "rootUri": "file:///Users/agrimindsolucoes/.pub-cache/hosted/pub.dev/characters-1.4.0",
+      "rootUri": "file:///Users/lucineiloch/.pub-cache/hosted/pub.dev/characters-1.4.0",
       "packageUri": "lib/",
       "languageVersion": "3.4"
     },
     {
       "name": "checked_yaml",
-      "rootUri": "file:///Users/agrimindsolucoes/.pub-cache/hosted/pub.dev/checked_yaml-2.0.3",
+      "rootUri": "file:///Users/lucineiloch/.pub-cache/hosted/pub.dev/checked_yaml-2.0.3",
       "packageUri": "lib/",
       "languageVersion": "2.19"
     },
     {
       "name": "clock",
-      "rootUri": "file:///Users/agrimindsolucoes/.pub-cache/hosted/pub.dev/clock-1.1.2",
+      "rootUri": "file:///Users/lucineiloch/.pub-cache/hosted/pub.dev/clock-1.1.2",
       "packageUri": "lib/",
       "languageVersion": "3.4"
     },
     {
       "name": "cloud_firestore",
-      "rootUri": "file:///Users/agrimindsolucoes/.pub-cache/hosted/pub.dev/cloud_firestore-6.0.0",
+      "rootUri": "file:///Users/lucineiloch/.pub-cache/hosted/pub.dev/cloud_firestore-6.0.0",
       "packageUri": "lib/",
       "languageVersion": "3.2"
     },
     {
       "name": "cloud_firestore_platform_interface",
-      "rootUri": "file:///Users/agrimindsolucoes/.pub-cache/hosted/pub.dev/cloud_firestore_platform_interface-7.0.0",
+      "rootUri": "file:///Users/lucineiloch/.pub-cache/hosted/pub.dev/cloud_firestore_platform_interface-7.0.0",
       "packageUri": "lib/",
       "languageVersion": "3.2"
     },
     {
       "name": "cloud_firestore_web",
-      "rootUri": "file:///Users/agrimindsolucoes/.pub-cache/hosted/pub.dev/cloud_firestore_web-5.0.0",
+      "rootUri": "file:///Users/lucineiloch/.pub-cache/hosted/pub.dev/cloud_firestore_web-5.0.0",
       "packageUri": "lib/",
       "languageVersion": "3.4"
     },
     {
       "name": "cloud_functions",
-      "rootUri": "file:///Users/agrimindsolucoes/.pub-cache/hosted/pub.dev/cloud_functions-6.0.0",
+      "rootUri": "file:///Users/lucineiloch/.pub-cache/hosted/pub.dev/cloud_functions-6.0.0",
       "packageUri": "lib/",
       "languageVersion": "3.2"
     },
     {
       "name": "cloud_functions_platform_interface",
-      "rootUri": "file:///Users/agrimindsolucoes/.pub-cache/hosted/pub.dev/cloud_functions_platform_interface-5.8.3",
+      "rootUri": "file:///Users/lucineiloch/.pub-cache/hosted/pub.dev/cloud_functions_platform_interface-5.8.3",
       "packageUri": "lib/",
       "languageVersion": "3.2"
     },
     {
       "name": "cloud_functions_web",
-      "rootUri": "file:///Users/agrimindsolucoes/.pub-cache/hosted/pub.dev/cloud_functions_web-5.0.0",
+      "rootUri": "file:///Users/lucineiloch/.pub-cache/hosted/pub.dev/cloud_functions_web-5.0.0",
       "packageUri": "lib/",
       "languageVersion": "3.4"
     },
     {
       "name": "code_builder",
-      "rootUri": "file:///Users/agrimindsolucoes/.pub-cache/hosted/pub.dev/code_builder-4.10.1",
+      "rootUri": "file:///Users/lucineiloch/.pub-cache/hosted/pub.dev/code_builder-4.10.1",
       "packageUri": "lib/",
       "languageVersion": "3.5"
     },
     {
       "name": "collection",
-      "rootUri": "file:///Users/agrimindsolucoes/.pub-cache/hosted/pub.dev/collection-1.19.1",
+      "rootUri": "file:///Users/lucineiloch/.pub-cache/hosted/pub.dev/collection-1.19.1",
       "packageUri": "lib/",
       "languageVersion": "3.4"
     },
     {
       "name": "connectivity_plus",
-      "rootUri": "file:///Users/agrimindsolucoes/.pub-cache/hosted/pub.dev/connectivity_plus-6.1.5",
+      "rootUri": "file:///Users/lucineiloch/.pub-cache/hosted/pub.dev/connectivity_plus-6.1.5",
       "packageUri": "lib/",
       "languageVersion": "3.2"
     },
     {
       "name": "connectivity_plus_platform_interface",
-      "rootUri": "file:///Users/agrimindsolucoes/.pub-cache/hosted/pub.dev/connectivity_plus_platform_interface-2.0.1",
+      "rootUri": "file:///Users/lucineiloch/.pub-cache/hosted/pub.dev/connectivity_plus_platform_interface-2.0.1",
       "packageUri": "lib/",
       "languageVersion": "2.18"
     },
     {
       "name": "convert",
-      "rootUri": "file:///Users/agrimindsolucoes/.pub-cache/hosted/pub.dev/convert-3.1.2",
+      "rootUri": "file:///Users/lucineiloch/.pub-cache/hosted/pub.dev/convert-3.1.2",
       "packageUri": "lib/",
       "languageVersion": "3.4"
     },
@@ -219,61 +219,61 @@
     },
     {
       "name": "cross_file",
-      "rootUri": "file:///Users/agrimindsolucoes/.pub-cache/hosted/pub.dev/cross_file-0.3.4+2",
+      "rootUri": "file:///Users/lucineiloch/.pub-cache/hosted/pub.dev/cross_file-0.3.4+2",
       "packageUri": "lib/",
       "languageVersion": "3.3"
     },
     {
       "name": "crypto",
-      "rootUri": "file:///Users/agrimindsolucoes/.pub-cache/hosted/pub.dev/crypto-3.0.6",
+      "rootUri": "file:///Users/lucineiloch/.pub-cache/hosted/pub.dev/crypto-3.0.6",
       "packageUri": "lib/",
       "languageVersion": "3.4"
     },
     {
       "name": "cupertino_icons",
-      "rootUri": "file:///Users/agrimindsolucoes/.pub-cache/hosted/pub.dev/cupertino_icons-1.0.8",
+      "rootUri": "file:///Users/lucineiloch/.pub-cache/hosted/pub.dev/cupertino_icons-1.0.8",
       "packageUri": "lib/",
       "languageVersion": "3.1"
     },
     {
       "name": "dart_style",
-      "rootUri": "file:///Users/agrimindsolucoes/.pub-cache/hosted/pub.dev/dart_style-2.3.8",
+      "rootUri": "file:///Users/lucineiloch/.pub-cache/hosted/pub.dev/dart_style-2.3.8",
       "packageUri": "lib/",
       "languageVersion": "3.0"
     },
     {
       "name": "dartz",
-      "rootUri": "file:///Users/agrimindsolucoes/.pub-cache/hosted/pub.dev/dartz-0.10.1",
+      "rootUri": "file:///Users/lucineiloch/.pub-cache/hosted/pub.dev/dartz-0.10.1",
       "packageUri": "lib/",
       "languageVersion": "2.12"
     },
     {
       "name": "dbus",
-      "rootUri": "file:///Users/agrimindsolucoes/.pub-cache/hosted/pub.dev/dbus-0.7.11",
+      "rootUri": "file:///Users/lucineiloch/.pub-cache/hosted/pub.dev/dbus-0.7.11",
       "packageUri": "lib/",
       "languageVersion": "2.17"
     },
     {
       "name": "device_info_plus",
-      "rootUri": "file:///Users/agrimindsolucoes/.pub-cache/hosted/pub.dev/device_info_plus-11.5.0",
+      "rootUri": "file:///Users/lucineiloch/.pub-cache/hosted/pub.dev/device_info_plus-11.5.0",
       "packageUri": "lib/",
       "languageVersion": "3.7"
     },
     {
       "name": "device_info_plus_platform_interface",
-      "rootUri": "file:///Users/agrimindsolucoes/.pub-cache/hosted/pub.dev/device_info_plus_platform_interface-7.0.3",
+      "rootUri": "file:///Users/lucineiloch/.pub-cache/hosted/pub.dev/device_info_plus_platform_interface-7.0.3",
       "packageUri": "lib/",
       "languageVersion": "3.7"
     },
     {
       "name": "dio",
-      "rootUri": "file:///Users/agrimindsolucoes/.pub-cache/hosted/pub.dev/dio-5.9.0",
+      "rootUri": "file:///Users/lucineiloch/.pub-cache/hosted/pub.dev/dio-5.9.0",
       "packageUri": "lib/",
       "languageVersion": "2.18"
     },
     {
       "name": "dio_web_adapter",
-      "rootUri": "file:///Users/agrimindsolucoes/.pub-cache/hosted/pub.dev/dio_web_adapter-2.1.1",
+      "rootUri": "file:///Users/lucineiloch/.pub-cache/hosted/pub.dev/dio_web_adapter-2.1.1",
       "packageUri": "lib/",
       "languageVersion": "3.3"
     },
@@ -285,679 +285,679 @@
     },
     {
       "name": "equatable",
-      "rootUri": "file:///Users/agrimindsolucoes/.pub-cache/hosted/pub.dev/equatable-2.0.7",
+      "rootUri": "file:///Users/lucineiloch/.pub-cache/hosted/pub.dev/equatable-2.0.7",
       "packageUri": "lib/",
       "languageVersion": "2.12"
     },
     {
       "name": "fake_async",
-      "rootUri": "file:///Users/agrimindsolucoes/.pub-cache/hosted/pub.dev/fake_async-1.3.3",
+      "rootUri": "file:///Users/lucineiloch/.pub-cache/hosted/pub.dev/fake_async-1.3.2",
       "packageUri": "lib/",
       "languageVersion": "3.3"
     },
     {
       "name": "ffi",
-      "rootUri": "file:///Users/agrimindsolucoes/.pub-cache/hosted/pub.dev/ffi-2.1.4",
+      "rootUri": "file:///Users/lucineiloch/.pub-cache/hosted/pub.dev/ffi-2.1.4",
       "packageUri": "lib/",
       "languageVersion": "3.7"
     },
     {
       "name": "file",
-      "rootUri": "file:///Users/agrimindsolucoes/.pub-cache/hosted/pub.dev/file-7.0.1",
+      "rootUri": "file:///Users/lucineiloch/.pub-cache/hosted/pub.dev/file-7.0.1",
       "packageUri": "lib/",
       "languageVersion": "3.0"
     },
     {
       "name": "file_selector_linux",
-      "rootUri": "file:///Users/agrimindsolucoes/.pub-cache/hosted/pub.dev/file_selector_linux-0.9.3+2",
+      "rootUri": "file:///Users/lucineiloch/.pub-cache/hosted/pub.dev/file_selector_linux-0.9.3+2",
       "packageUri": "lib/",
       "languageVersion": "3.3"
     },
     {
       "name": "file_selector_macos",
-      "rootUri": "file:///Users/agrimindsolucoes/.pub-cache/hosted/pub.dev/file_selector_macos-0.9.4+3",
+      "rootUri": "file:///Users/lucineiloch/.pub-cache/hosted/pub.dev/file_selector_macos-0.9.4+3",
       "packageUri": "lib/",
       "languageVersion": "3.6"
     },
     {
       "name": "file_selector_platform_interface",
-      "rootUri": "file:///Users/agrimindsolucoes/.pub-cache/hosted/pub.dev/file_selector_platform_interface-2.6.2",
+      "rootUri": "file:///Users/lucineiloch/.pub-cache/hosted/pub.dev/file_selector_platform_interface-2.6.2",
       "packageUri": "lib/",
       "languageVersion": "3.0"
     },
     {
       "name": "file_selector_windows",
-      "rootUri": "file:///Users/agrimindsolucoes/.pub-cache/hosted/pub.dev/file_selector_windows-0.9.3+4",
+      "rootUri": "file:///Users/lucineiloch/.pub-cache/hosted/pub.dev/file_selector_windows-0.9.3+4",
       "packageUri": "lib/",
       "languageVersion": "3.4"
     },
     {
       "name": "firebase_analytics",
-      "rootUri": "file:///Users/agrimindsolucoes/.pub-cache/hosted/pub.dev/firebase_analytics-12.0.0",
+      "rootUri": "file:///Users/lucineiloch/.pub-cache/hosted/pub.dev/firebase_analytics-12.0.0",
       "packageUri": "lib/",
       "languageVersion": "3.2"
     },
     {
       "name": "firebase_analytics_platform_interface",
-      "rootUri": "file:///Users/agrimindsolucoes/.pub-cache/hosted/pub.dev/firebase_analytics_platform_interface-5.0.0",
+      "rootUri": "file:///Users/lucineiloch/.pub-cache/hosted/pub.dev/firebase_analytics_platform_interface-5.0.0",
       "packageUri": "lib/",
       "languageVersion": "3.2"
     },
     {
       "name": "firebase_analytics_web",
-      "rootUri": "file:///Users/agrimindsolucoes/.pub-cache/hosted/pub.dev/firebase_analytics_web-0.6.0",
+      "rootUri": "file:///Users/lucineiloch/.pub-cache/hosted/pub.dev/firebase_analytics_web-0.6.0",
       "packageUri": "lib/",
       "languageVersion": "3.4"
     },
     {
       "name": "firebase_auth",
-      "rootUri": "file:///Users/agrimindsolucoes/.pub-cache/hosted/pub.dev/firebase_auth-6.0.1",
+      "rootUri": "file:///Users/lucineiloch/.pub-cache/hosted/pub.dev/firebase_auth-6.0.1",
       "packageUri": "lib/",
       "languageVersion": "3.2"
     },
     {
       "name": "firebase_auth_platform_interface",
-      "rootUri": "file:///Users/agrimindsolucoes/.pub-cache/hosted/pub.dev/firebase_auth_platform_interface-8.1.0",
+      "rootUri": "file:///Users/lucineiloch/.pub-cache/hosted/pub.dev/firebase_auth_platform_interface-8.1.0",
       "packageUri": "lib/",
       "languageVersion": "3.2"
     },
     {
       "name": "firebase_auth_web",
-      "rootUri": "file:///Users/agrimindsolucoes/.pub-cache/hosted/pub.dev/firebase_auth_web-6.0.1",
+      "rootUri": "file:///Users/lucineiloch/.pub-cache/hosted/pub.dev/firebase_auth_web-6.0.1",
       "packageUri": "lib/",
       "languageVersion": "3.4"
     },
     {
       "name": "firebase_core",
-      "rootUri": "file:///Users/agrimindsolucoes/.pub-cache/hosted/pub.dev/firebase_core-4.0.0",
+      "rootUri": "file:///Users/lucineiloch/.pub-cache/hosted/pub.dev/firebase_core-4.0.0",
       "packageUri": "lib/",
       "languageVersion": "3.2"
     },
     {
       "name": "firebase_core_platform_interface",
-      "rootUri": "file:///Users/agrimindsolucoes/.pub-cache/hosted/pub.dev/firebase_core_platform_interface-6.0.0",
+      "rootUri": "file:///Users/lucineiloch/.pub-cache/hosted/pub.dev/firebase_core_platform_interface-6.0.0",
       "packageUri": "lib/",
       "languageVersion": "3.2"
     },
     {
       "name": "firebase_core_web",
-      "rootUri": "file:///Users/agrimindsolucoes/.pub-cache/hosted/pub.dev/firebase_core_web-3.0.0",
+      "rootUri": "file:///Users/lucineiloch/.pub-cache/hosted/pub.dev/firebase_core_web-3.0.0",
       "packageUri": "lib/",
       "languageVersion": "3.4"
     },
     {
       "name": "firebase_crashlytics",
-      "rootUri": "file:///Users/agrimindsolucoes/.pub-cache/hosted/pub.dev/firebase_crashlytics-5.0.0",
+      "rootUri": "file:///Users/lucineiloch/.pub-cache/hosted/pub.dev/firebase_crashlytics-5.0.0",
       "packageUri": "lib/",
       "languageVersion": "3.2"
     },
     {
       "name": "firebase_crashlytics_platform_interface",
-      "rootUri": "file:///Users/agrimindsolucoes/.pub-cache/hosted/pub.dev/firebase_crashlytics_platform_interface-3.8.11",
+      "rootUri": "file:///Users/lucineiloch/.pub-cache/hosted/pub.dev/firebase_crashlytics_platform_interface-3.8.11",
       "packageUri": "lib/",
       "languageVersion": "3.2"
     },
     {
       "name": "firebase_performance",
-      "rootUri": "file:///Users/agrimindsolucoes/.pub-cache/hosted/pub.dev/firebase_performance-0.11.0",
+      "rootUri": "file:///Users/lucineiloch/.pub-cache/hosted/pub.dev/firebase_performance-0.11.0",
       "packageUri": "lib/",
       "languageVersion": "3.2"
     },
     {
       "name": "firebase_performance_platform_interface",
-      "rootUri": "file:///Users/agrimindsolucoes/.pub-cache/hosted/pub.dev/firebase_performance_platform_interface-0.1.5+11",
+      "rootUri": "file:///Users/lucineiloch/.pub-cache/hosted/pub.dev/firebase_performance_platform_interface-0.1.5+11",
       "packageUri": "lib/",
       "languageVersion": "3.2"
     },
     {
       "name": "firebase_performance_web",
-      "rootUri": "file:///Users/agrimindsolucoes/.pub-cache/hosted/pub.dev/firebase_performance_web-0.1.7+17",
+      "rootUri": "file:///Users/lucineiloch/.pub-cache/hosted/pub.dev/firebase_performance_web-0.1.7+17",
       "packageUri": "lib/",
       "languageVersion": "3.4"
     },
     {
       "name": "firebase_storage",
-      "rootUri": "file:///Users/agrimindsolucoes/.pub-cache/hosted/pub.dev/firebase_storage-13.0.0",
+      "rootUri": "file:///Users/lucineiloch/.pub-cache/hosted/pub.dev/firebase_storage-13.0.0",
       "packageUri": "lib/",
       "languageVersion": "3.2"
     },
     {
       "name": "firebase_storage_platform_interface",
-      "rootUri": "file:///Users/agrimindsolucoes/.pub-cache/hosted/pub.dev/firebase_storage_platform_interface-5.2.11",
+      "rootUri": "file:///Users/lucineiloch/.pub-cache/hosted/pub.dev/firebase_storage_platform_interface-5.2.11",
       "packageUri": "lib/",
       "languageVersion": "3.2"
     },
     {
       "name": "firebase_storage_web",
-      "rootUri": "file:///Users/agrimindsolucoes/.pub-cache/hosted/pub.dev/firebase_storage_web-3.10.18",
+      "rootUri": "file:///Users/lucineiloch/.pub-cache/hosted/pub.dev/firebase_storage_web-3.10.18",
       "packageUri": "lib/",
       "languageVersion": "3.4"
     },
     {
       "name": "fixnum",
-      "rootUri": "file:///Users/agrimindsolucoes/.pub-cache/hosted/pub.dev/fixnum-1.1.1",
+      "rootUri": "file:///Users/lucineiloch/.pub-cache/hosted/pub.dev/fixnum-1.1.1",
       "packageUri": "lib/",
       "languageVersion": "3.1"
     },
     {
       "name": "flutter",
-      "rootUri": "file:///opt/homebrew/Caskroom/flutter/3.32.5/flutter/packages/flutter",
+      "rootUri": "file:///Users/lucineiloch/fvm/versions/3.29.2/packages/flutter",
       "packageUri": "lib/",
       "languageVersion": "3.7"
     },
     {
       "name": "flutter_bloc",
-      "rootUri": "file:///Users/agrimindsolucoes/.pub-cache/hosted/pub.dev/flutter_bloc-9.1.1",
+      "rootUri": "file:///Users/lucineiloch/.pub-cache/hosted/pub.dev/flutter_bloc-9.1.1",
       "packageUri": "lib/",
       "languageVersion": "2.14"
     },
     {
       "name": "flutter_cache_manager",
-      "rootUri": "file:///Users/agrimindsolucoes/.pub-cache/hosted/pub.dev/flutter_cache_manager-3.4.1",
+      "rootUri": "file:///Users/lucineiloch/.pub-cache/hosted/pub.dev/flutter_cache_manager-3.4.1",
       "packageUri": "lib/",
       "languageVersion": "3.0"
     },
     {
       "name": "flutter_driver",
-      "rootUri": "file:///opt/homebrew/Caskroom/flutter/3.32.5/flutter/packages/flutter_driver",
+      "rootUri": "file:///Users/lucineiloch/fvm/versions/3.29.2/packages/flutter_driver",
       "packageUri": "lib/",
       "languageVersion": "3.7"
     },
     {
       "name": "flutter_lints",
-      "rootUri": "file:///Users/agrimindsolucoes/.pub-cache/hosted/pub.dev/flutter_lints-5.0.0",
+      "rootUri": "file:///Users/lucineiloch/.pub-cache/hosted/pub.dev/flutter_lints-5.0.0",
       "packageUri": "lib/",
       "languageVersion": "3.5"
     },
     {
       "name": "flutter_local_notifications",
-      "rootUri": "file:///Users/agrimindsolucoes/.pub-cache/hosted/pub.dev/flutter_local_notifications-19.4.0",
+      "rootUri": "file:///Users/lucineiloch/.pub-cache/hosted/pub.dev/flutter_local_notifications-19.4.0",
       "packageUri": "lib/",
       "languageVersion": "3.4"
     },
     {
       "name": "flutter_local_notifications_linux",
-      "rootUri": "file:///Users/agrimindsolucoes/.pub-cache/hosted/pub.dev/flutter_local_notifications_linux-6.0.0",
+      "rootUri": "file:///Users/lucineiloch/.pub-cache/hosted/pub.dev/flutter_local_notifications_linux-6.0.0",
       "packageUri": "lib/",
       "languageVersion": "3.4"
     },
     {
       "name": "flutter_local_notifications_platform_interface",
-      "rootUri": "file:///Users/agrimindsolucoes/.pub-cache/hosted/pub.dev/flutter_local_notifications_platform_interface-9.1.0",
+      "rootUri": "file:///Users/lucineiloch/.pub-cache/hosted/pub.dev/flutter_local_notifications_platform_interface-9.1.0",
       "packageUri": "lib/",
       "languageVersion": "3.4"
     },
     {
       "name": "flutter_local_notifications_windows",
-      "rootUri": "file:///Users/agrimindsolucoes/.pub-cache/hosted/pub.dev/flutter_local_notifications_windows-1.0.2",
+      "rootUri": "file:///Users/lucineiloch/.pub-cache/hosted/pub.dev/flutter_local_notifications_windows-1.0.2",
       "packageUri": "lib/",
       "languageVersion": "3.4"
     },
     {
       "name": "flutter_localizations",
-      "rootUri": "file:///opt/homebrew/Caskroom/flutter/3.32.5/flutter/packages/flutter_localizations",
+      "rootUri": "file:///Users/lucineiloch/fvm/versions/3.29.2/packages/flutter_localizations",
       "packageUri": "lib/",
       "languageVersion": "3.7"
     },
     {
       "name": "flutter_plugin_android_lifecycle",
-      "rootUri": "file:///Users/agrimindsolucoes/.pub-cache/hosted/pub.dev/flutter_plugin_android_lifecycle-2.0.29",
+      "rootUri": "file:///Users/lucineiloch/.pub-cache/hosted/pub.dev/flutter_plugin_android_lifecycle-2.0.29",
       "packageUri": "lib/",
       "languageVersion": "3.6"
     },
     {
       "name": "flutter_rating_bar",
-      "rootUri": "file:///Users/agrimindsolucoes/.pub-cache/hosted/pub.dev/flutter_rating_bar-4.0.1",
+      "rootUri": "file:///Users/lucineiloch/.pub-cache/hosted/pub.dev/flutter_rating_bar-4.0.1",
       "packageUri": "lib/",
       "languageVersion": "2.14"
     },
     {
       "name": "flutter_secure_storage",
-      "rootUri": "file:///Users/agrimindsolucoes/.pub-cache/hosted/pub.dev/flutter_secure_storage-9.2.4",
+      "rootUri": "file:///Users/lucineiloch/.pub-cache/hosted/pub.dev/flutter_secure_storage-9.2.4",
       "packageUri": "lib/",
       "languageVersion": "2.12"
     },
     {
       "name": "flutter_secure_storage_linux",
-      "rootUri": "file:///Users/agrimindsolucoes/.pub-cache/hosted/pub.dev/flutter_secure_storage_linux-1.2.3",
+      "rootUri": "file:///Users/lucineiloch/.pub-cache/hosted/pub.dev/flutter_secure_storage_linux-1.2.3",
       "packageUri": "lib/",
       "languageVersion": "2.12"
     },
     {
       "name": "flutter_secure_storage_macos",
-      "rootUri": "file:///Users/agrimindsolucoes/.pub-cache/hosted/pub.dev/flutter_secure_storage_macos-3.1.3",
+      "rootUri": "file:///Users/lucineiloch/.pub-cache/hosted/pub.dev/flutter_secure_storage_macos-3.1.3",
       "packageUri": "lib/",
       "languageVersion": "2.12"
     },
     {
       "name": "flutter_secure_storage_platform_interface",
-      "rootUri": "file:///Users/agrimindsolucoes/.pub-cache/hosted/pub.dev/flutter_secure_storage_platform_interface-1.1.2",
+      "rootUri": "file:///Users/lucineiloch/.pub-cache/hosted/pub.dev/flutter_secure_storage_platform_interface-1.1.2",
       "packageUri": "lib/",
       "languageVersion": "2.12"
     },
     {
       "name": "flutter_secure_storage_web",
-      "rootUri": "file:///Users/agrimindsolucoes/.pub-cache/hosted/pub.dev/flutter_secure_storage_web-1.2.1",
+      "rootUri": "file:///Users/lucineiloch/.pub-cache/hosted/pub.dev/flutter_secure_storage_web-1.2.1",
       "packageUri": "lib/",
       "languageVersion": "2.12"
     },
     {
       "name": "flutter_secure_storage_windows",
-      "rootUri": "file:///Users/agrimindsolucoes/.pub-cache/hosted/pub.dev/flutter_secure_storage_windows-3.1.2",
+      "rootUri": "file:///Users/lucineiloch/.pub-cache/hosted/pub.dev/flutter_secure_storage_windows-3.1.2",
       "packageUri": "lib/",
       "languageVersion": "2.12"
     },
     {
       "name": "flutter_staggered_grid_view",
-      "rootUri": "file:///Users/agrimindsolucoes/.pub-cache/hosted/pub.dev/flutter_staggered_grid_view-0.7.0",
+      "rootUri": "file:///Users/lucineiloch/.pub-cache/hosted/pub.dev/flutter_staggered_grid_view-0.7.0",
       "packageUri": "lib/",
       "languageVersion": "2.12"
     },
     {
       "name": "flutter_test",
-      "rootUri": "file:///opt/homebrew/Caskroom/flutter/3.32.5/flutter/packages/flutter_test",
+      "rootUri": "file:///Users/lucineiloch/fvm/versions/3.29.2/packages/flutter_test",
       "packageUri": "lib/",
       "languageVersion": "3.7"
     },
     {
       "name": "flutter_web_plugins",
-      "rootUri": "file:///opt/homebrew/Caskroom/flutter/3.32.5/flutter/packages/flutter_web_plugins",
+      "rootUri": "file:///Users/lucineiloch/fvm/versions/3.29.2/packages/flutter_web_plugins",
       "packageUri": "lib/",
       "languageVersion": "3.7"
     },
     {
       "name": "frontend_server_client",
-      "rootUri": "file:///Users/agrimindsolucoes/.pub-cache/hosted/pub.dev/frontend_server_client-4.0.0",
+      "rootUri": "file:///Users/lucineiloch/.pub-cache/hosted/pub.dev/frontend_server_client-4.0.0",
       "packageUri": "lib/",
       "languageVersion": "3.0"
     },
     {
       "name": "fuchsia_remote_debug_protocol",
-      "rootUri": "file:///opt/homebrew/Caskroom/flutter/3.32.5/flutter/packages/fuchsia_remote_debug_protocol",
+      "rootUri": "file:///Users/lucineiloch/fvm/versions/3.29.2/packages/fuchsia_remote_debug_protocol",
       "packageUri": "lib/",
       "languageVersion": "3.7"
     },
     {
       "name": "get_it",
-      "rootUri": "file:///Users/agrimindsolucoes/.pub-cache/hosted/pub.dev/get_it-8.2.0",
+      "rootUri": "file:///Users/lucineiloch/.pub-cache/hosted/pub.dev/get_it-8.2.0",
       "packageUri": "lib/",
       "languageVersion": "3.0"
     },
     {
       "name": "glob",
-      "rootUri": "file:///Users/agrimindsolucoes/.pub-cache/hosted/pub.dev/glob-2.1.3",
+      "rootUri": "file:///Users/lucineiloch/.pub-cache/hosted/pub.dev/glob-2.1.3",
       "packageUri": "lib/",
       "languageVersion": "3.3"
     },
     {
       "name": "go_router",
-      "rootUri": "file:///Users/agrimindsolucoes/.pub-cache/hosted/pub.dev/go_router-16.1.0",
+      "rootUri": "file:///Users/lucineiloch/.pub-cache/hosted/pub.dev/go_router-16.1.0",
       "packageUri": "lib/",
       "languageVersion": "3.6"
     },
     {
       "name": "graphs",
-      "rootUri": "file:///Users/agrimindsolucoes/.pub-cache/hosted/pub.dev/graphs-2.3.2",
+      "rootUri": "file:///Users/lucineiloch/.pub-cache/hosted/pub.dev/graphs-2.3.2",
       "packageUri": "lib/",
       "languageVersion": "3.4"
     },
     {
       "name": "hive",
-      "rootUri": "file:///Users/agrimindsolucoes/.pub-cache/hosted/pub.dev/hive-2.2.3",
+      "rootUri": "file:///Users/lucineiloch/.pub-cache/hosted/pub.dev/hive-2.2.3",
       "packageUri": "lib/",
       "languageVersion": "2.12"
     },
     {
       "name": "hive_flutter",
-      "rootUri": "file:///Users/agrimindsolucoes/.pub-cache/hosted/pub.dev/hive_flutter-1.1.0",
+      "rootUri": "file:///Users/lucineiloch/.pub-cache/hosted/pub.dev/hive_flutter-1.1.0",
       "packageUri": "lib/",
       "languageVersion": "2.12"
     },
     {
       "name": "hive_generator",
-      "rootUri": "file:///Users/agrimindsolucoes/.pub-cache/hosted/pub.dev/hive_generator-2.0.1",
+      "rootUri": "file:///Users/lucineiloch/.pub-cache/hosted/pub.dev/hive_generator-2.0.1",
       "packageUri": "lib/",
       "languageVersion": "2.12"
     },
     {
       "name": "http",
-      "rootUri": "file:///Users/agrimindsolucoes/.pub-cache/hosted/pub.dev/http-1.5.0",
+      "rootUri": "file:///Users/lucineiloch/.pub-cache/hosted/pub.dev/http-1.5.0",
       "packageUri": "lib/",
       "languageVersion": "3.4"
     },
     {
       "name": "http_multi_server",
-      "rootUri": "file:///Users/agrimindsolucoes/.pub-cache/hosted/pub.dev/http_multi_server-3.2.2",
+      "rootUri": "file:///Users/lucineiloch/.pub-cache/hosted/pub.dev/http_multi_server-3.2.2",
       "packageUri": "lib/",
       "languageVersion": "3.2"
     },
     {
       "name": "http_parser",
-      "rootUri": "file:///Users/agrimindsolucoes/.pub-cache/hosted/pub.dev/http_parser-4.1.2",
+      "rootUri": "file:///Users/lucineiloch/.pub-cache/hosted/pub.dev/http_parser-4.1.2",
       "packageUri": "lib/",
       "languageVersion": "3.4"
     },
     {
       "name": "image_picker",
-      "rootUri": "file:///Users/agrimindsolucoes/.pub-cache/hosted/pub.dev/image_picker-1.1.2",
+      "rootUri": "file:///Users/lucineiloch/.pub-cache/hosted/pub.dev/image_picker-1.1.2",
       "packageUri": "lib/",
       "languageVersion": "3.3"
     },
     {
       "name": "image_picker_android",
-      "rootUri": "file:///Users/agrimindsolucoes/.pub-cache/hosted/pub.dev/image_picker_android-0.8.12+25",
+      "rootUri": "file:///Users/lucineiloch/.pub-cache/hosted/pub.dev/image_picker_android-0.8.12+25",
       "packageUri": "lib/",
       "languageVersion": "3.6"
     },
     {
       "name": "image_picker_for_web",
-      "rootUri": "file:///Users/agrimindsolucoes/.pub-cache/hosted/pub.dev/image_picker_for_web-3.0.6",
+      "rootUri": "file:///Users/lucineiloch/.pub-cache/hosted/pub.dev/image_picker_for_web-3.0.6",
       "packageUri": "lib/",
       "languageVersion": "3.4"
     },
     {
       "name": "image_picker_ios",
-      "rootUri": "file:///Users/agrimindsolucoes/.pub-cache/hosted/pub.dev/image_picker_ios-0.8.12+2",
+      "rootUri": "file:///Users/lucineiloch/.pub-cache/hosted/pub.dev/image_picker_ios-0.8.12+2",
       "packageUri": "lib/",
       "languageVersion": "3.4"
     },
     {
       "name": "image_picker_linux",
-      "rootUri": "file:///Users/agrimindsolucoes/.pub-cache/hosted/pub.dev/image_picker_linux-0.2.1+2",
+      "rootUri": "file:///Users/lucineiloch/.pub-cache/hosted/pub.dev/image_picker_linux-0.2.1+2",
       "packageUri": "lib/",
       "languageVersion": "3.4"
     },
     {
       "name": "image_picker_macos",
-      "rootUri": "file:///Users/agrimindsolucoes/.pub-cache/hosted/pub.dev/image_picker_macos-0.2.1+2",
+      "rootUri": "file:///Users/lucineiloch/.pub-cache/hosted/pub.dev/image_picker_macos-0.2.1+2",
       "packageUri": "lib/",
       "languageVersion": "3.4"
     },
     {
       "name": "image_picker_platform_interface",
-      "rootUri": "file:///Users/agrimindsolucoes/.pub-cache/hosted/pub.dev/image_picker_platform_interface-2.10.1",
+      "rootUri": "file:///Users/lucineiloch/.pub-cache/hosted/pub.dev/image_picker_platform_interface-2.10.1",
       "packageUri": "lib/",
       "languageVersion": "3.4"
     },
     {
       "name": "image_picker_windows",
-      "rootUri": "file:///Users/agrimindsolucoes/.pub-cache/hosted/pub.dev/image_picker_windows-0.2.1+1",
+      "rootUri": "file:///Users/lucineiloch/.pub-cache/hosted/pub.dev/image_picker_windows-0.2.1+1",
       "packageUri": "lib/",
       "languageVersion": "2.19"
     },
     {
       "name": "injectable",
-      "rootUri": "file:///Users/agrimindsolucoes/.pub-cache/hosted/pub.dev/injectable-2.5.1",
+      "rootUri": "file:///Users/lucineiloch/.pub-cache/hosted/pub.dev/injectable-2.5.1",
       "packageUri": "lib/",
       "languageVersion": "3.0"
     },
     {
       "name": "injectable_generator",
-      "rootUri": "file:///Users/agrimindsolucoes/.pub-cache/hosted/pub.dev/injectable_generator-2.6.2",
+      "rootUri": "file:///Users/lucineiloch/.pub-cache/hosted/pub.dev/injectable_generator-2.6.2",
       "packageUri": "lib/",
       "languageVersion": "3.0"
     },
     {
       "name": "integration_test",
-      "rootUri": "file:///opt/homebrew/Caskroom/flutter/3.32.5/flutter/packages/integration_test",
+      "rootUri": "file:///Users/lucineiloch/fvm/versions/3.29.2/packages/integration_test",
       "packageUri": "lib/",
       "languageVersion": "3.7"
     },
     {
       "name": "intl",
-      "rootUri": "file:///Users/agrimindsolucoes/.pub-cache/hosted/pub.dev/intl-0.20.2",
-      "packageUri": "lib/",
-      "languageVersion": "3.3"
+      "rootUri": "file:///Users/lucineiloch/.pub-cache/hosted/pub.dev/intl-0.19.0",
+      "packageUri": "lib/",
+      "languageVersion": "3.0"
     },
     {
       "name": "io",
-      "rootUri": "file:///Users/agrimindsolucoes/.pub-cache/hosted/pub.dev/io-1.0.5",
+      "rootUri": "file:///Users/lucineiloch/.pub-cache/hosted/pub.dev/io-1.0.5",
       "packageUri": "lib/",
       "languageVersion": "3.4"
     },
     {
       "name": "js",
-      "rootUri": "file:///Users/agrimindsolucoes/.pub-cache/hosted/pub.dev/js-0.6.7",
+      "rootUri": "file:///Users/lucineiloch/.pub-cache/hosted/pub.dev/js-0.6.7",
       "packageUri": "lib/",
       "languageVersion": "2.19"
     },
     {
       "name": "json_annotation",
-      "rootUri": "file:///Users/agrimindsolucoes/.pub-cache/hosted/pub.dev/json_annotation-4.9.0",
+      "rootUri": "file:///Users/lucineiloch/.pub-cache/hosted/pub.dev/json_annotation-4.9.0",
       "packageUri": "lib/",
       "languageVersion": "3.0"
     },
     {
       "name": "json_serializable",
-      "rootUri": "file:///Users/agrimindsolucoes/.pub-cache/hosted/pub.dev/json_serializable-6.9.0",
+      "rootUri": "file:///Users/lucineiloch/.pub-cache/hosted/pub.dev/json_serializable-6.9.0",
       "packageUri": "lib/",
       "languageVersion": "3.5"
     },
     {
       "name": "leak_tracker",
-      "rootUri": "file:///Users/agrimindsolucoes/.pub-cache/hosted/pub.dev/leak_tracker-10.0.9",
+      "rootUri": "file:///Users/lucineiloch/.pub-cache/hosted/pub.dev/leak_tracker-10.0.8",
       "packageUri": "lib/",
       "languageVersion": "3.2"
     },
     {
       "name": "leak_tracker_flutter_testing",
-      "rootUri": "file:///Users/agrimindsolucoes/.pub-cache/hosted/pub.dev/leak_tracker_flutter_testing-3.0.9",
+      "rootUri": "file:///Users/lucineiloch/.pub-cache/hosted/pub.dev/leak_tracker_flutter_testing-3.0.9",
       "packageUri": "lib/",
       "languageVersion": "3.2"
     },
     {
       "name": "leak_tracker_testing",
-      "rootUri": "file:///Users/agrimindsolucoes/.pub-cache/hosted/pub.dev/leak_tracker_testing-3.0.1",
+      "rootUri": "file:///Users/lucineiloch/.pub-cache/hosted/pub.dev/leak_tracker_testing-3.0.1",
       "packageUri": "lib/",
       "languageVersion": "3.2"
     },
     {
       "name": "lints",
-      "rootUri": "file:///Users/agrimindsolucoes/.pub-cache/hosted/pub.dev/lints-5.1.1",
+      "rootUri": "file:///Users/lucineiloch/.pub-cache/hosted/pub.dev/lints-5.1.1",
       "packageUri": "lib/",
       "languageVersion": "3.6"
     },
     {
       "name": "local_auth",
-      "rootUri": "file:///Users/agrimindsolucoes/.pub-cache/hosted/pub.dev/local_auth-2.3.0",
+      "rootUri": "file:///Users/lucineiloch/.pub-cache/hosted/pub.dev/local_auth-2.3.0",
       "packageUri": "lib/",
       "languageVersion": "3.2"
     },
     {
       "name": "local_auth_android",
-      "rootUri": "file:///Users/agrimindsolucoes/.pub-cache/hosted/pub.dev/local_auth_android-1.0.51",
+      "rootUri": "file:///Users/lucineiloch/.pub-cache/hosted/pub.dev/local_auth_android-1.0.51",
       "packageUri": "lib/",
       "languageVersion": "3.6"
     },
     {
       "name": "local_auth_darwin",
-      "rootUri": "file:///Users/agrimindsolucoes/.pub-cache/hosted/pub.dev/local_auth_darwin-1.6.0",
+      "rootUri": "file:///Users/lucineiloch/.pub-cache/hosted/pub.dev/local_auth_darwin-1.6.0",
       "packageUri": "lib/",
       "languageVersion": "3.6"
     },
     {
       "name": "local_auth_platform_interface",
-      "rootUri": "file:///Users/agrimindsolucoes/.pub-cache/hosted/pub.dev/local_auth_platform_interface-1.0.10",
+      "rootUri": "file:///Users/lucineiloch/.pub-cache/hosted/pub.dev/local_auth_platform_interface-1.0.10",
       "packageUri": "lib/",
       "languageVersion": "3.0"
     },
     {
       "name": "local_auth_windows",
-      "rootUri": "file:///Users/agrimindsolucoes/.pub-cache/hosted/pub.dev/local_auth_windows-1.0.11",
+      "rootUri": "file:///Users/lucineiloch/.pub-cache/hosted/pub.dev/local_auth_windows-1.0.11",
       "packageUri": "lib/",
       "languageVersion": "3.2"
     },
     {
       "name": "logging",
-      "rootUri": "file:///Users/agrimindsolucoes/.pub-cache/hosted/pub.dev/logging-1.3.0",
+      "rootUri": "file:///Users/lucineiloch/.pub-cache/hosted/pub.dev/logging-1.3.0",
       "packageUri": "lib/",
       "languageVersion": "3.4"
     },
     {
       "name": "macros",
-      "rootUri": "file:///Users/agrimindsolucoes/.pub-cache/hosted/pub.dev/macros-0.1.3-main.0",
+      "rootUri": "file:///Users/lucineiloch/.pub-cache/hosted/pub.dev/macros-0.1.3-main.0",
       "packageUri": "lib/",
       "languageVersion": "3.4"
     },
     {
       "name": "matcher",
-      "rootUri": "file:///Users/agrimindsolucoes/.pub-cache/hosted/pub.dev/matcher-0.12.17",
+      "rootUri": "file:///Users/lucineiloch/.pub-cache/hosted/pub.dev/matcher-0.12.17",
       "packageUri": "lib/",
       "languageVersion": "3.4"
     },
     {
       "name": "material_color_utilities",
-      "rootUri": "file:///Users/agrimindsolucoes/.pub-cache/hosted/pub.dev/material_color_utilities-0.11.1",
+      "rootUri": "file:///Users/lucineiloch/.pub-cache/hosted/pub.dev/material_color_utilities-0.11.1",
       "packageUri": "lib/",
       "languageVersion": "2.17"
     },
     {
       "name": "meta",
-      "rootUri": "file:///Users/agrimindsolucoes/.pub-cache/hosted/pub.dev/meta-1.16.0",
+      "rootUri": "file:///Users/lucineiloch/.pub-cache/hosted/pub.dev/meta-1.16.0",
       "packageUri": "lib/",
       "languageVersion": "2.12"
     },
     {
       "name": "mime",
-      "rootUri": "file:///Users/agrimindsolucoes/.pub-cache/hosted/pub.dev/mime-2.0.0",
+      "rootUri": "file:///Users/lucineiloch/.pub-cache/hosted/pub.dev/mime-2.0.0",
       "packageUri": "lib/",
       "languageVersion": "3.2"
     },
     {
       "name": "mockito",
-      "rootUri": "file:///Users/agrimindsolucoes/.pub-cache/hosted/pub.dev/mockito-5.4.5",
+      "rootUri": "file:///Users/lucineiloch/.pub-cache/hosted/pub.dev/mockito-5.4.5",
       "packageUri": "lib/",
       "languageVersion": "3.6"
     },
     {
       "name": "nested",
-      "rootUri": "file:///Users/agrimindsolucoes/.pub-cache/hosted/pub.dev/nested-1.0.0",
+      "rootUri": "file:///Users/lucineiloch/.pub-cache/hosted/pub.dev/nested-1.0.0",
       "packageUri": "lib/",
       "languageVersion": "2.12"
     },
     {
       "name": "nm",
-      "rootUri": "file:///Users/agrimindsolucoes/.pub-cache/hosted/pub.dev/nm-0.5.0",
+      "rootUri": "file:///Users/lucineiloch/.pub-cache/hosted/pub.dev/nm-0.5.0",
       "packageUri": "lib/",
       "languageVersion": "2.12"
     },
     {
       "name": "octo_image",
-      "rootUri": "file:///Users/agrimindsolucoes/.pub-cache/hosted/pub.dev/octo_image-2.1.0",
+      "rootUri": "file:///Users/lucineiloch/.pub-cache/hosted/pub.dev/octo_image-2.1.0",
       "packageUri": "lib/",
       "languageVersion": "3.0"
     },
     {
       "name": "package_config",
-      "rootUri": "file:///Users/agrimindsolucoes/.pub-cache/hosted/pub.dev/package_config-2.2.0",
+      "rootUri": "file:///Users/lucineiloch/.pub-cache/hosted/pub.dev/package_config-2.2.0",
       "packageUri": "lib/",
       "languageVersion": "3.4"
     },
     {
       "name": "package_info_plus",
-      "rootUri": "file:///Users/agrimindsolucoes/.pub-cache/hosted/pub.dev/package_info_plus-8.3.1",
+      "rootUri": "file:///Users/lucineiloch/.pub-cache/hosted/pub.dev/package_info_plus-8.3.1",
       "packageUri": "lib/",
       "languageVersion": "3.3"
     },
     {
       "name": "package_info_plus_platform_interface",
-      "rootUri": "file:///Users/agrimindsolucoes/.pub-cache/hosted/pub.dev/package_info_plus_platform_interface-3.2.1",
+      "rootUri": "file:///Users/lucineiloch/.pub-cache/hosted/pub.dev/package_info_plus_platform_interface-3.2.1",
       "packageUri": "lib/",
       "languageVersion": "2.18"
     },
     {
       "name": "path",
-      "rootUri": "file:///Users/agrimindsolucoes/.pub-cache/hosted/pub.dev/path-1.9.1",
+      "rootUri": "file:///Users/lucineiloch/.pub-cache/hosted/pub.dev/path-1.9.1",
       "packageUri": "lib/",
       "languageVersion": "3.4"
     },
     {
       "name": "path_provider",
-      "rootUri": "file:///Users/agrimindsolucoes/.pub-cache/hosted/pub.dev/path_provider-2.1.5",
+      "rootUri": "file:///Users/lucineiloch/.pub-cache/hosted/pub.dev/path_provider-2.1.5",
       "packageUri": "lib/",
       "languageVersion": "3.4"
     },
     {
       "name": "path_provider_android",
-      "rootUri": "file:///Users/agrimindsolucoes/.pub-cache/hosted/pub.dev/path_provider_android-2.2.17",
+      "rootUri": "file:///Users/lucineiloch/.pub-cache/hosted/pub.dev/path_provider_android-2.2.17",
       "packageUri": "lib/",
       "languageVersion": "3.6"
     },
     {
       "name": "path_provider_foundation",
-      "rootUri": "file:///Users/agrimindsolucoes/.pub-cache/hosted/pub.dev/path_provider_foundation-2.4.1",
+      "rootUri": "file:///Users/lucineiloch/.pub-cache/hosted/pub.dev/path_provider_foundation-2.4.1",
       "packageUri": "lib/",
       "languageVersion": "3.3"
     },
     {
       "name": "path_provider_linux",
-      "rootUri": "file:///Users/agrimindsolucoes/.pub-cache/hosted/pub.dev/path_provider_linux-2.2.1",
+      "rootUri": "file:///Users/lucineiloch/.pub-cache/hosted/pub.dev/path_provider_linux-2.2.1",
       "packageUri": "lib/",
       "languageVersion": "2.19"
     },
     {
       "name": "path_provider_platform_interface",
-      "rootUri": "file:///Users/agrimindsolucoes/.pub-cache/hosted/pub.dev/path_provider_platform_interface-2.1.2",
+      "rootUri": "file:///Users/lucineiloch/.pub-cache/hosted/pub.dev/path_provider_platform_interface-2.1.2",
       "packageUri": "lib/",
       "languageVersion": "3.0"
     },
     {
       "name": "path_provider_windows",
-      "rootUri": "file:///Users/agrimindsolucoes/.pub-cache/hosted/pub.dev/path_provider_windows-2.3.0",
+      "rootUri": "file:///Users/lucineiloch/.pub-cache/hosted/pub.dev/path_provider_windows-2.3.0",
       "packageUri": "lib/",
       "languageVersion": "3.2"
     },
     {
       "name": "permission_handler",
-      "rootUri": "file:///Users/agrimindsolucoes/.pub-cache/hosted/pub.dev/permission_handler-12.0.1",
+      "rootUri": "file:///Users/lucineiloch/.pub-cache/hosted/pub.dev/permission_handler-12.0.1",
       "packageUri": "lib/",
       "languageVersion": "3.5"
     },
     {
       "name": "permission_handler_android",
-      "rootUri": "file:///Users/agrimindsolucoes/.pub-cache/hosted/pub.dev/permission_handler_android-13.0.1",
+      "rootUri": "file:///Users/lucineiloch/.pub-cache/hosted/pub.dev/permission_handler_android-13.0.1",
       "packageUri": "lib/",
       "languageVersion": "3.5"
     },
     {
       "name": "permission_handler_apple",
-      "rootUri": "file:///Users/agrimindsolucoes/.pub-cache/hosted/pub.dev/permission_handler_apple-9.4.7",
+      "rootUri": "file:///Users/lucineiloch/.pub-cache/hosted/pub.dev/permission_handler_apple-9.4.7",
       "packageUri": "lib/",
       "languageVersion": "2.18"
     },
     {
       "name": "permission_handler_html",
-      "rootUri": "file:///Users/agrimindsolucoes/.pub-cache/hosted/pub.dev/permission_handler_html-0.1.3+5",
+      "rootUri": "file:///Users/lucineiloch/.pub-cache/hosted/pub.dev/permission_handler_html-0.1.3+5",
       "packageUri": "lib/",
       "languageVersion": "3.3"
     },
     {
       "name": "permission_handler_platform_interface",
-      "rootUri": "file:///Users/agrimindsolucoes/.pub-cache/hosted/pub.dev/permission_handler_platform_interface-4.3.0",
+      "rootUri": "file:///Users/lucineiloch/.pub-cache/hosted/pub.dev/permission_handler_platform_interface-4.3.0",
       "packageUri": "lib/",
       "languageVersion": "3.5"
     },
     {
       "name": "permission_handler_windows",
-      "rootUri": "file:///Users/agrimindsolucoes/.pub-cache/hosted/pub.dev/permission_handler_windows-0.2.1",
+      "rootUri": "file:///Users/lucineiloch/.pub-cache/hosted/pub.dev/permission_handler_windows-0.2.1",
       "packageUri": "lib/",
       "languageVersion": "2.12"
     },
     {
       "name": "petitparser",
-      "rootUri": "file:///Users/agrimindsolucoes/.pub-cache/hosted/pub.dev/petitparser-6.1.0",
+      "rootUri": "file:///Users/lucineiloch/.pub-cache/hosted/pub.dev/petitparser-6.1.0",
       "packageUri": "lib/",
       "languageVersion": "3.5"
     },
     {
       "name": "platform",
-      "rootUri": "file:///Users/agrimindsolucoes/.pub-cache/hosted/pub.dev/platform-3.1.6",
+      "rootUri": "file:///Users/lucineiloch/.pub-cache/hosted/pub.dev/platform-3.1.6",
       "packageUri": "lib/",
       "languageVersion": "3.2"
     },
     {
       "name": "plugin_platform_interface",
-      "rootUri": "file:///Users/agrimindsolucoes/.pub-cache/hosted/pub.dev/plugin_platform_interface-2.1.8",
+      "rootUri": "file:///Users/lucineiloch/.pub-cache/hosted/pub.dev/plugin_platform_interface-2.1.8",
       "packageUri": "lib/",
       "languageVersion": "3.0"
     },
@@ -969,367 +969,367 @@
     },
     {
       "name": "pool",
-      "rootUri": "file:///Users/agrimindsolucoes/.pub-cache/hosted/pub.dev/pool-1.5.1",
+      "rootUri": "file:///Users/lucineiloch/.pub-cache/hosted/pub.dev/pool-1.5.1",
       "packageUri": "lib/",
       "languageVersion": "2.12"
     },
     {
       "name": "posix",
-      "rootUri": "file:///Users/agrimindsolucoes/.pub-cache/hosted/pub.dev/posix-6.0.3",
+      "rootUri": "file:///Users/lucineiloch/.pub-cache/hosted/pub.dev/posix-6.0.3",
       "packageUri": "lib/",
       "languageVersion": "3.0"
     },
     {
       "name": "process",
-      "rootUri": "file:///Users/agrimindsolucoes/.pub-cache/hosted/pub.dev/process-5.0.3",
+      "rootUri": "file:///Users/lucineiloch/.pub-cache/hosted/pub.dev/process-5.0.3",
       "packageUri": "lib/",
       "languageVersion": "3.3"
     },
     {
       "name": "provider",
-      "rootUri": "file:///Users/agrimindsolucoes/.pub-cache/hosted/pub.dev/provider-6.1.5",
+      "rootUri": "file:///Users/lucineiloch/.pub-cache/hosted/pub.dev/provider-6.1.5",
       "packageUri": "lib/",
       "languageVersion": "2.12"
     },
     {
       "name": "pub_semver",
-      "rootUri": "file:///Users/agrimindsolucoes/.pub-cache/hosted/pub.dev/pub_semver-2.2.0",
+      "rootUri": "file:///Users/lucineiloch/.pub-cache/hosted/pub.dev/pub_semver-2.2.0",
       "packageUri": "lib/",
       "languageVersion": "3.4"
     },
     {
       "name": "pubspec_parse",
-      "rootUri": "file:///Users/agrimindsolucoes/.pub-cache/hosted/pub.dev/pubspec_parse-1.5.0",
+      "rootUri": "file:///Users/lucineiloch/.pub-cache/hosted/pub.dev/pubspec_parse-1.5.0",
       "packageUri": "lib/",
       "languageVersion": "3.6"
     },
     {
       "name": "purchases_flutter",
-      "rootUri": "file:///Users/agrimindsolucoes/.pub-cache/hosted/pub.dev/purchases_flutter-9.2.0",
+      "rootUri": "file:///Users/lucineiloch/.pub-cache/hosted/pub.dev/purchases_flutter-9.2.0",
       "packageUri": "lib/",
       "languageVersion": "3.6"
     },
     {
       "name": "rate_my_app",
-      "rootUri": "file:///Users/agrimindsolucoes/.pub-cache/hosted/pub.dev/rate_my_app-2.3.2",
+      "rootUri": "file:///Users/lucineiloch/.pub-cache/hosted/pub.dev/rate_my_app-2.3.2",
       "packageUri": "lib/",
       "languageVersion": "3.3"
     },
     {
       "name": "recase",
-      "rootUri": "file:///Users/agrimindsolucoes/.pub-cache/hosted/pub.dev/recase-4.1.0",
+      "rootUri": "file:///Users/lucineiloch/.pub-cache/hosted/pub.dev/recase-4.1.0",
       "packageUri": "lib/",
       "languageVersion": "2.12"
     },
     {
       "name": "rxdart",
-      "rootUri": "file:///Users/agrimindsolucoes/.pub-cache/hosted/pub.dev/rxdart-0.28.0",
+      "rootUri": "file:///Users/lucineiloch/.pub-cache/hosted/pub.dev/rxdart-0.28.0",
       "packageUri": "lib/",
       "languageVersion": "2.12"
     },
     {
       "name": "shared_preferences",
-      "rootUri": "file:///Users/agrimindsolucoes/.pub-cache/hosted/pub.dev/shared_preferences-2.5.3",
+      "rootUri": "file:///Users/lucineiloch/.pub-cache/hosted/pub.dev/shared_preferences-2.5.3",
       "packageUri": "lib/",
       "languageVersion": "3.5"
     },
     {
       "name": "shared_preferences_android",
-      "rootUri": "file:///Users/agrimindsolucoes/.pub-cache/hosted/pub.dev/shared_preferences_android-2.4.11",
+      "rootUri": "file:///Users/lucineiloch/.pub-cache/hosted/pub.dev/shared_preferences_android-2.4.11",
       "packageUri": "lib/",
       "languageVersion": "3.6"
     },
     {
       "name": "shared_preferences_foundation",
-      "rootUri": "file:///Users/agrimindsolucoes/.pub-cache/hosted/pub.dev/shared_preferences_foundation-2.5.4",
+      "rootUri": "file:///Users/lucineiloch/.pub-cache/hosted/pub.dev/shared_preferences_foundation-2.5.4",
       "packageUri": "lib/",
       "languageVersion": "3.4"
     },
     {
       "name": "shared_preferences_linux",
-      "rootUri": "file:///Users/agrimindsolucoes/.pub-cache/hosted/pub.dev/shared_preferences_linux-2.4.1",
+      "rootUri": "file:///Users/lucineiloch/.pub-cache/hosted/pub.dev/shared_preferences_linux-2.4.1",
       "packageUri": "lib/",
       "languageVersion": "3.3"
     },
     {
       "name": "shared_preferences_platform_interface",
-      "rootUri": "file:///Users/agrimindsolucoes/.pub-cache/hosted/pub.dev/shared_preferences_platform_interface-2.4.1",
+      "rootUri": "file:///Users/lucineiloch/.pub-cache/hosted/pub.dev/shared_preferences_platform_interface-2.4.1",
       "packageUri": "lib/",
       "languageVersion": "3.2"
     },
     {
       "name": "shared_preferences_web",
-      "rootUri": "file:///Users/agrimindsolucoes/.pub-cache/hosted/pub.dev/shared_preferences_web-2.4.3",
+      "rootUri": "file:///Users/lucineiloch/.pub-cache/hosted/pub.dev/shared_preferences_web-2.4.3",
       "packageUri": "lib/",
       "languageVersion": "3.4"
     },
     {
       "name": "shared_preferences_windows",
-      "rootUri": "file:///Users/agrimindsolucoes/.pub-cache/hosted/pub.dev/shared_preferences_windows-2.4.1",
+      "rootUri": "file:///Users/lucineiloch/.pub-cache/hosted/pub.dev/shared_preferences_windows-2.4.1",
       "packageUri": "lib/",
       "languageVersion": "3.3"
     },
     {
       "name": "shelf",
-      "rootUri": "file:///Users/agrimindsolucoes/.pub-cache/hosted/pub.dev/shelf-1.4.2",
+      "rootUri": "file:///Users/lucineiloch/.pub-cache/hosted/pub.dev/shelf-1.4.2",
       "packageUri": "lib/",
       "languageVersion": "3.4"
     },
     {
       "name": "shelf_web_socket",
-      "rootUri": "file:///Users/agrimindsolucoes/.pub-cache/hosted/pub.dev/shelf_web_socket-3.0.0",
+      "rootUri": "file:///Users/lucineiloch/.pub-cache/hosted/pub.dev/shelf_web_socket-3.0.0",
       "packageUri": "lib/",
       "languageVersion": "3.5"
     },
     {
       "name": "sky_engine",
-      "rootUri": "file:///opt/homebrew/Caskroom/flutter/3.32.5/flutter/bin/cache/pkg/sky_engine",
+      "rootUri": "file:///Users/lucineiloch/fvm/versions/3.29.2/bin/cache/pkg/sky_engine",
       "packageUri": "lib/",
       "languageVersion": "3.7"
     },
     {
       "name": "source_gen",
-      "rootUri": "file:///Users/agrimindsolucoes/.pub-cache/hosted/pub.dev/source_gen-1.5.0",
+      "rootUri": "file:///Users/lucineiloch/.pub-cache/hosted/pub.dev/source_gen-1.5.0",
       "packageUri": "lib/",
       "languageVersion": "3.0"
     },
     {
       "name": "source_helper",
-      "rootUri": "file:///Users/agrimindsolucoes/.pub-cache/hosted/pub.dev/source_helper-1.3.5",
+      "rootUri": "file:///Users/lucineiloch/.pub-cache/hosted/pub.dev/source_helper-1.3.5",
       "packageUri": "lib/",
       "languageVersion": "3.4"
     },
     {
       "name": "source_span",
-      "rootUri": "file:///Users/agrimindsolucoes/.pub-cache/hosted/pub.dev/source_span-1.10.1",
+      "rootUri": "file:///Users/lucineiloch/.pub-cache/hosted/pub.dev/source_span-1.10.1",
       "packageUri": "lib/",
       "languageVersion": "3.1"
     },
     {
       "name": "sprintf",
-      "rootUri": "file:///Users/agrimindsolucoes/.pub-cache/hosted/pub.dev/sprintf-7.0.0",
+      "rootUri": "file:///Users/lucineiloch/.pub-cache/hosted/pub.dev/sprintf-7.0.0",
       "packageUri": "lib/",
       "languageVersion": "2.12"
     },
     {
       "name": "sqflite",
-      "rootUri": "file:///Users/agrimindsolucoes/.pub-cache/hosted/pub.dev/sqflite-2.4.2",
+      "rootUri": "file:///Users/lucineiloch/.pub-cache/hosted/pub.dev/sqflite-2.4.2",
       "packageUri": "lib/",
       "languageVersion": "3.7"
     },
     {
       "name": "sqflite_android",
-      "rootUri": "file:///Users/agrimindsolucoes/.pub-cache/hosted/pub.dev/sqflite_android-2.4.1",
+      "rootUri": "file:///Users/lucineiloch/.pub-cache/hosted/pub.dev/sqflite_android-2.4.1",
       "packageUri": "lib/",
       "languageVersion": "3.7"
     },
     {
       "name": "sqflite_common",
-      "rootUri": "file:///Users/agrimindsolucoes/.pub-cache/hosted/pub.dev/sqflite_common-2.5.5",
+      "rootUri": "file:///Users/lucineiloch/.pub-cache/hosted/pub.dev/sqflite_common-2.5.5",
       "packageUri": "lib/",
       "languageVersion": "3.7"
     },
     {
       "name": "sqflite_darwin",
-      "rootUri": "file:///Users/agrimindsolucoes/.pub-cache/hosted/pub.dev/sqflite_darwin-2.4.2",
+      "rootUri": "file:///Users/lucineiloch/.pub-cache/hosted/pub.dev/sqflite_darwin-2.4.2",
       "packageUri": "lib/",
       "languageVersion": "3.7"
     },
     {
       "name": "sqflite_platform_interface",
-      "rootUri": "file:///Users/agrimindsolucoes/.pub-cache/hosted/pub.dev/sqflite_platform_interface-2.4.0",
+      "rootUri": "file:///Users/lucineiloch/.pub-cache/hosted/pub.dev/sqflite_platform_interface-2.4.0",
       "packageUri": "lib/",
       "languageVersion": "3.5"
     },
     {
       "name": "stack_trace",
-      "rootUri": "file:///Users/agrimindsolucoes/.pub-cache/hosted/pub.dev/stack_trace-1.12.1",
+      "rootUri": "file:///Users/lucineiloch/.pub-cache/hosted/pub.dev/stack_trace-1.12.1",
       "packageUri": "lib/",
       "languageVersion": "3.4"
     },
     {
       "name": "stream_channel",
-      "rootUri": "file:///Users/agrimindsolucoes/.pub-cache/hosted/pub.dev/stream_channel-2.1.4",
+      "rootUri": "file:///Users/lucineiloch/.pub-cache/hosted/pub.dev/stream_channel-2.1.4",
       "packageUri": "lib/",
       "languageVersion": "3.3"
     },
     {
       "name": "stream_transform",
-      "rootUri": "file:///Users/agrimindsolucoes/.pub-cache/hosted/pub.dev/stream_transform-2.1.1",
+      "rootUri": "file:///Users/lucineiloch/.pub-cache/hosted/pub.dev/stream_transform-2.1.1",
       "packageUri": "lib/",
       "languageVersion": "3.1"
     },
     {
       "name": "string_scanner",
-      "rootUri": "file:///Users/agrimindsolucoes/.pub-cache/hosted/pub.dev/string_scanner-1.4.1",
+      "rootUri": "file:///Users/lucineiloch/.pub-cache/hosted/pub.dev/string_scanner-1.4.1",
       "packageUri": "lib/",
       "languageVersion": "3.1"
     },
     {
       "name": "sync_http",
-      "rootUri": "file:///Users/agrimindsolucoes/.pub-cache/hosted/pub.dev/sync_http-0.3.1",
+      "rootUri": "file:///Users/lucineiloch/.pub-cache/hosted/pub.dev/sync_http-0.3.1",
       "packageUri": "lib/",
       "languageVersion": "2.12"
     },
     {
       "name": "synchronized",
-      "rootUri": "file:///Users/agrimindsolucoes/.pub-cache/hosted/pub.dev/synchronized-3.3.1",
+      "rootUri": "file:///Users/lucineiloch/.pub-cache/hosted/pub.dev/synchronized-3.3.1",
       "packageUri": "lib/",
       "languageVersion": "3.7"
     },
     {
       "name": "term_glyph",
-      "rootUri": "file:///Users/agrimindsolucoes/.pub-cache/hosted/pub.dev/term_glyph-1.2.2",
+      "rootUri": "file:///Users/lucineiloch/.pub-cache/hosted/pub.dev/term_glyph-1.2.2",
       "packageUri": "lib/",
       "languageVersion": "3.1"
     },
     {
       "name": "test_api",
-      "rootUri": "file:///Users/agrimindsolucoes/.pub-cache/hosted/pub.dev/test_api-0.7.4",
+      "rootUri": "file:///Users/lucineiloch/.pub-cache/hosted/pub.dev/test_api-0.7.4",
       "packageUri": "lib/",
       "languageVersion": "3.5"
     },
     {
       "name": "timezone",
-      "rootUri": "file:///Users/agrimindsolucoes/.pub-cache/hosted/pub.dev/timezone-0.10.1",
+      "rootUri": "file:///Users/lucineiloch/.pub-cache/hosted/pub.dev/timezone-0.10.1",
       "packageUri": "lib/",
       "languageVersion": "2.19"
     },
     {
       "name": "timing",
-      "rootUri": "file:///Users/agrimindsolucoes/.pub-cache/hosted/pub.dev/timing-1.0.2",
+      "rootUri": "file:///Users/lucineiloch/.pub-cache/hosted/pub.dev/timing-1.0.2",
       "packageUri": "lib/",
       "languageVersion": "3.4"
     },
     {
       "name": "typed_data",
-      "rootUri": "file:///Users/agrimindsolucoes/.pub-cache/hosted/pub.dev/typed_data-1.4.0",
+      "rootUri": "file:///Users/lucineiloch/.pub-cache/hosted/pub.dev/typed_data-1.4.0",
       "packageUri": "lib/",
       "languageVersion": "3.5"
     },
     {
       "name": "url_launcher",
-      "rootUri": "file:///Users/agrimindsolucoes/.pub-cache/hosted/pub.dev/url_launcher-6.3.2",
+      "rootUri": "file:///Users/lucineiloch/.pub-cache/hosted/pub.dev/url_launcher-6.3.2",
       "packageUri": "lib/",
       "languageVersion": "3.6"
     },
     {
       "name": "url_launcher_android",
-      "rootUri": "file:///Users/agrimindsolucoes/.pub-cache/hosted/pub.dev/url_launcher_android-6.3.17",
+      "rootUri": "file:///Users/lucineiloch/.pub-cache/hosted/pub.dev/url_launcher_android-6.3.17",
       "packageUri": "lib/",
       "languageVersion": "3.6"
     },
     {
       "name": "url_launcher_ios",
-      "rootUri": "file:///Users/agrimindsolucoes/.pub-cache/hosted/pub.dev/url_launcher_ios-6.3.3",
+      "rootUri": "file:///Users/lucineiloch/.pub-cache/hosted/pub.dev/url_launcher_ios-6.3.3",
       "packageUri": "lib/",
       "languageVersion": "3.4"
     },
     {
       "name": "url_launcher_linux",
-      "rootUri": "file:///Users/agrimindsolucoes/.pub-cache/hosted/pub.dev/url_launcher_linux-3.2.1",
+      "rootUri": "file:///Users/lucineiloch/.pub-cache/hosted/pub.dev/url_launcher_linux-3.2.1",
       "packageUri": "lib/",
       "languageVersion": "3.3"
     },
     {
       "name": "url_launcher_macos",
-      "rootUri": "file:///Users/agrimindsolucoes/.pub-cache/hosted/pub.dev/url_launcher_macos-3.2.2",
+      "rootUri": "file:///Users/lucineiloch/.pub-cache/hosted/pub.dev/url_launcher_macos-3.2.2",
       "packageUri": "lib/",
       "languageVersion": "3.3"
     },
     {
       "name": "url_launcher_platform_interface",
-      "rootUri": "file:///Users/agrimindsolucoes/.pub-cache/hosted/pub.dev/url_launcher_platform_interface-2.3.2",
+      "rootUri": "file:///Users/lucineiloch/.pub-cache/hosted/pub.dev/url_launcher_platform_interface-2.3.2",
       "packageUri": "lib/",
       "languageVersion": "3.1"
     },
     {
       "name": "url_launcher_web",
-      "rootUri": "file:///Users/agrimindsolucoes/.pub-cache/hosted/pub.dev/url_launcher_web-2.4.1",
+      "rootUri": "file:///Users/lucineiloch/.pub-cache/hosted/pub.dev/url_launcher_web-2.4.1",
       "packageUri": "lib/",
       "languageVersion": "3.6"
     },
     {
       "name": "url_launcher_windows",
-      "rootUri": "file:///Users/agrimindsolucoes/.pub-cache/hosted/pub.dev/url_launcher_windows-3.1.4",
+      "rootUri": "file:///Users/lucineiloch/.pub-cache/hosted/pub.dev/url_launcher_windows-3.1.4",
       "packageUri": "lib/",
       "languageVersion": "3.4"
     },
     {
       "name": "uuid",
-      "rootUri": "file:///Users/agrimindsolucoes/.pub-cache/hosted/pub.dev/uuid-4.5.1",
+      "rootUri": "file:///Users/lucineiloch/.pub-cache/hosted/pub.dev/uuid-4.5.1",
       "packageUri": "lib/",
       "languageVersion": "3.0"
     },
     {
       "name": "vector_math",
-      "rootUri": "file:///Users/agrimindsolucoes/.pub-cache/hosted/pub.dev/vector_math-2.1.4",
+      "rootUri": "file:///Users/lucineiloch/.pub-cache/hosted/pub.dev/vector_math-2.1.4",
       "packageUri": "lib/",
       "languageVersion": "2.14"
     },
     {
       "name": "vm_service",
-      "rootUri": "file:///Users/agrimindsolucoes/.pub-cache/hosted/pub.dev/vm_service-15.0.0",
+      "rootUri": "file:///Users/lucineiloch/.pub-cache/hosted/pub.dev/vm_service-14.3.1",
       "packageUri": "lib/",
       "languageVersion": "3.3"
     },
     {
       "name": "watcher",
-      "rootUri": "file:///Users/agrimindsolucoes/.pub-cache/hosted/pub.dev/watcher-1.1.2",
+      "rootUri": "file:///Users/lucineiloch/.pub-cache/hosted/pub.dev/watcher-1.1.2",
       "packageUri": "lib/",
       "languageVersion": "3.1"
     },
     {
       "name": "web",
-      "rootUri": "file:///Users/agrimindsolucoes/.pub-cache/hosted/pub.dev/web-1.1.1",
+      "rootUri": "file:///Users/lucineiloch/.pub-cache/hosted/pub.dev/web-1.1.1",
       "packageUri": "lib/",
       "languageVersion": "3.4"
     },
     {
       "name": "web_socket",
-      "rootUri": "file:///Users/agrimindsolucoes/.pub-cache/hosted/pub.dev/web_socket-1.0.1",
+      "rootUri": "file:///Users/lucineiloch/.pub-cache/hosted/pub.dev/web_socket-1.0.1",
       "packageUri": "lib/",
       "languageVersion": "3.4"
     },
     {
       "name": "web_socket_channel",
-      "rootUri": "file:///Users/agrimindsolucoes/.pub-cache/hosted/pub.dev/web_socket_channel-3.0.3",
+      "rootUri": "file:///Users/lucineiloch/.pub-cache/hosted/pub.dev/web_socket_channel-3.0.3",
       "packageUri": "lib/",
       "languageVersion": "3.3"
     },
     {
       "name": "webdriver",
-      "rootUri": "file:///Users/agrimindsolucoes/.pub-cache/hosted/pub.dev/webdriver-3.1.0",
+      "rootUri": "file:///Users/lucineiloch/.pub-cache/hosted/pub.dev/webdriver-3.0.4",
       "packageUri": "lib/",
       "languageVersion": "3.1"
     },
     {
       "name": "win32",
-      "rootUri": "file:///Users/agrimindsolucoes/.pub-cache/hosted/pub.dev/win32-5.13.0",
+      "rootUri": "file:///Users/lucineiloch/.pub-cache/hosted/pub.dev/win32-5.13.0",
       "packageUri": "lib/",
       "languageVersion": "3.7"
     },
     {
       "name": "win32_registry",
-      "rootUri": "file:///Users/agrimindsolucoes/.pub-cache/hosted/pub.dev/win32_registry-2.1.0",
+      "rootUri": "file:///Users/lucineiloch/.pub-cache/hosted/pub.dev/win32_registry-2.1.0",
       "packageUri": "lib/",
       "languageVersion": "3.7"
     },
     {
       "name": "xdg_directories",
-      "rootUri": "file:///Users/agrimindsolucoes/.pub-cache/hosted/pub.dev/xdg_directories-1.1.0",
+      "rootUri": "file:///Users/lucineiloch/.pub-cache/hosted/pub.dev/xdg_directories-1.1.0",
       "packageUri": "lib/",
       "languageVersion": "3.3"
     },
     {
       "name": "xml",
-      "rootUri": "file:///Users/agrimindsolucoes/.pub-cache/hosted/pub.dev/xml-6.5.0",
+      "rootUri": "file:///Users/lucineiloch/.pub-cache/hosted/pub.dev/xml-6.5.0",
       "packageUri": "lib/",
       "languageVersion": "3.2"
     },
     {
       "name": "yaml",
-      "rootUri": "file:///Users/agrimindsolucoes/.pub-cache/hosted/pub.dev/yaml-3.1.3",
+      "rootUri": "file:///Users/lucineiloch/.pub-cache/hosted/pub.dev/yaml-3.1.3",
       "packageUri": "lib/",
       "languageVersion": "3.4"
     },
@@ -1340,13 +1340,10 @@
       "languageVersion": "3.7"
     }
   ],
-<<<<<<< HEAD
-=======
   "generated": "2025-09-24T14:17:28.305940Z",
->>>>>>> 79541bfa
   "generator": "pub",
-  "generatorVersion": "3.8.1",
-  "flutterRoot": "file:///opt/homebrew/Caskroom/flutter/3.32.5/flutter",
-  "flutterVersion": "3.32.5",
-  "pubCache": "file:///Users/agrimindsolucoes/.pub-cache"
+  "generatorVersion": "3.7.2",
+  "flutterRoot": "file:///Users/lucineiloch/fvm/versions/3.29.2",
+  "flutterVersion": "3.29.2",
+  "pubCache": "file:///Users/lucineiloch/.pub-cache"
 }