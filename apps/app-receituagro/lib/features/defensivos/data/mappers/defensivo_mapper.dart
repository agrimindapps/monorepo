import '../../../../database/receituagro_database.dart';
import '../../data/defensivo_agrupado_item_model.dart';
import '../../data/defensivo_model.dart';
import '../../domain/entities/defensivo_entity.dart';

/// Mapper unificado para conversão entre diferentes models e DefensivoEntity
/// Segue padrão Clean Architecture - isolamento entre camadas
/// Consolida funcionalidades dos mappers antigos eliminando duplicação
class DefensivoMapper {
  const DefensivoMapper._();

  /// Converte DefensivoModel para Entity
  static DefensivoEntity toEntity(DefensivoModel model) {
    return DefensivoEntity(
      id: model.idReg,
      nome: model.line1,
      ingredienteAtivo: model.line2,
      nomeComum: model.nomeComum,
      classeAgronomica: model.classeAgronomica,
      fabricante: model.fabricante,
      modoAcao: model.modoAcao,
      line1: model.line1,
      line2: model.line2,
      isActive: true,
      lastUpdated: DateTime.now(),
    );
  }

  /// Converte DefensivoAgrupadoItemModel para Entity
  static DefensivoEntity fromAgrupadoToEntity(
    DefensivoAgrupadoItemModel model,
  ) {
    return DefensivoEntity(
      id: model.idReg,
      nome: model.line1,
      ingredienteAtivo: model.ingredienteAtivo ?? model.line2,
      nomeComum: model.line1,
      classeAgronomica: model.classeAgronomica,
      fabricante: model.fabricante,
      modoAcao: model.modoAcao,
      categoria: model.categoria,
      line1: model.line1,
      line2: model.line2,
      count: model.count,
      isActive: true,
      lastUpdated: DateTime.now(),
    );
  }

  /// Converte Entity para DefensivoModel
  static DefensivoModel toModel(DefensivoEntity entity) {
    return DefensivoModel(
      idReg: entity.id,
      line1: entity.line1 ?? entity.nome,
      line2: entity.line2 ?? entity.ingredienteAtivo,
      nomeComum: entity.nomeComum,
      ingredienteAtivo: entity.ingredienteAtivo,
      classeAgronomica: entity.classeAgronomica,
      fabricante: entity.fabricante,
      modoAcao: entity.modoAcao,
    );
  }

  /// Converte Entity para DefensivoAgrupadoItemModel
  static DefensivoAgrupadoItemModel toAgrupadoModel(DefensivoEntity entity) {
    return DefensivoAgrupadoItemModel(
      idReg: entity.id,
      line1: entity.line1 ?? entity.nome,
      line2: entity.line2 ?? entity.ingredienteAtivo,
      count: entity.count,
      ingredienteAtivo: entity.ingredienteAtivo,
      categoria: entity.categoria,
      fabricante: entity.fabricante,
      classeAgronomica: entity.classeAgronomica,
      modoAcao: entity.modoAcao,
    );
  }

  /// Converte lista de DefensivoModel para Entities
  static List<DefensivoEntity> toEntityList(List<DefensivoModel> models) {
    return models.map((model) => toEntity(model)).toList();
  }

  /// Converte lista de DefensivoAgrupadoItemModel para Entities
  static List<DefensivoEntity> fromAgrupadoToEntityList(
    List<DefensivoAgrupadoItemModel> models,
  ) {
    return models.map((model) => fromAgrupadoToEntity(model)).toList();
  }

  /// Converte lista de Entities para DefensivoModel
  static List<DefensivoModel> toModelList(List<DefensivoEntity> entities) {
    return entities.map((entity) => toModel(entity)).toList();
  }

  /// Converte lista de Entities para DefensivoAgrupadoItemModel
  static List<DefensivoAgrupadoItemModel> toAgrupadoModelList(
    List<DefensivoEntity> entities,
  ) {
    return entities.map((entity) => toAgrupadoModel(entity)).toList();
  }

  /// Converte Drift Fitossanitario para Entity (updated for Drift migration)
<<<<<<< HEAD
  static DefensivoEntity fromHiveToEntity(
    Fitossanitario drift, {
    String? modoAcao,
  }) {
=======
  static DefensivoEntity fromDriftToEntity(Fitossanitario drift) {
>>>>>>> 305b23b4
    return DefensivoEntity(
      id: drift.idDefensivo,
      nome: drift.nome,
      ingredienteAtivo: drift.ingredienteAtivo ?? '',
      nomeComum: drift.nomeComum ?? drift.nome,
      classeAgronomica: drift.classeAgronomica,
      fabricante: drift.fabricante,
      modoAcao: modoAcao,
      isActive: drift.status,
      lastUpdated: DateTime.now(),
    );
  }

  /// Converte lista de Fitossanitario para Entities
<<<<<<< HEAD
  static List<DefensivoEntity> fromHiveToEntityList(
    List<Fitossanitario> drifts, {
    Map<int, String?>? infoMap,
  }) {
    return drifts.map((drift) {
      final modoAcao = infoMap?[drift.id];
      return fromHiveToEntity(drift, modoAcao: modoAcao);
    }).toList();
  }

  /// Converte Fitossanitario Drift para Entity (alias for consistency)
  static DefensivoEntity fromDriftToEntity(
    Fitossanitario drift, {
    String? modoAcao,
  }) {
    return fromHiveToEntity(drift, modoAcao: modoAcao);
=======
  static List<DefensivoEntity> fromDriftToEntityList(
    List<Fitossanitario> drifts,
  ) {
    return drifts.map((drift) => fromDriftToEntity(drift)).toList();
  }

  /// Converte Fitossanitario Drift para Entity (alias for consistency)
  static DefensivoEntity fromDriftToEntity(Fitossanitario drift) {
    return fromDriftToEntity(drift);
    return DefensivoEntity(
      id: drift.idDefensivo,
      nome: drift.nome,
      ingredienteAtivo: drift.ingredienteAtivo ?? '',
      nomeComum: drift.nomeComum ?? drift.nome,
      classeAgronomica: drift.classeAgronomica,
      fabricante: drift.fabricante,
      modoAcao: null, // Drift não tem campo modoAcao
      isActive: drift.status,
      lastUpdated: DateTime.now(),
    );
>>>>>>> 305b23b4
  }

  /// Converte lista de Fitossanitario Drift para Entities
  static List<DefensivoEntity> fromDriftToEntityList(
    List<Fitossanitario> drifts, {
    Map<int, String?>? infoMap,
  }) {
    return fromHiveToEntityList(drifts, infoMap: infoMap);
  }
}<|MERGE_RESOLUTION|>--- conflicted
+++ resolved
@@ -101,14 +101,7 @@
   }
 
   /// Converte Drift Fitossanitario para Entity (updated for Drift migration)
-<<<<<<< HEAD
-  static DefensivoEntity fromHiveToEntity(
-    Fitossanitario drift, {
-    String? modoAcao,
-  }) {
-=======
   static DefensivoEntity fromDriftToEntity(Fitossanitario drift) {
->>>>>>> 305b23b4
     return DefensivoEntity(
       id: drift.idDefensivo,
       nome: drift.nome,
@@ -116,31 +109,13 @@
       nomeComum: drift.nomeComum ?? drift.nome,
       classeAgronomica: drift.classeAgronomica,
       fabricante: drift.fabricante,
-      modoAcao: modoAcao,
+      modoAcao: null, // Not available in Drift Fitossanitario
       isActive: drift.status,
       lastUpdated: DateTime.now(),
     );
   }
 
   /// Converte lista de Fitossanitario para Entities
-<<<<<<< HEAD
-  static List<DefensivoEntity> fromHiveToEntityList(
-    List<Fitossanitario> drifts, {
-    Map<int, String?>? infoMap,
-  }) {
-    return drifts.map((drift) {
-      final modoAcao = infoMap?[drift.id];
-      return fromHiveToEntity(drift, modoAcao: modoAcao);
-    }).toList();
-  }
-
-  /// Converte Fitossanitario Drift para Entity (alias for consistency)
-  static DefensivoEntity fromDriftToEntity(
-    Fitossanitario drift, {
-    String? modoAcao,
-  }) {
-    return fromHiveToEntity(drift, modoAcao: modoAcao);
-=======
   static List<DefensivoEntity> fromDriftToEntityList(
     List<Fitossanitario> drifts,
   ) {
@@ -161,14 +136,12 @@
       isActive: drift.status,
       lastUpdated: DateTime.now(),
     );
->>>>>>> 305b23b4
   }
 
   /// Converte lista de Fitossanitario Drift para Entities
   static List<DefensivoEntity> fromDriftToEntityList(
-    List<Fitossanitario> drifts, {
-    Map<int, String?>? infoMap,
-  }) {
-    return fromHiveToEntityList(drifts, infoMap: infoMap);
+    List<Fitossanitario> drifts,
+  ) {
+    return drifts.map((drift) => fromDriftToEntity(drift)).toList();
   }
 }